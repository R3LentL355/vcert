/*
 * Copyright 2018 Venafi, Inc.
 *
 * Licensed under the Apache License, Version 2.0 (the "License");
 * you may not use this file except in compliance with the License.
 * You may obtain a copy of the License at
 *
 *  http://www.apache.org/licenses/LICENSE-2.0
 *
 * Unless required by applicable law or agreed to in writing, software
 * distributed under the License is distributed on an "AS IS" BASIS,
 * WITHOUT WARRANTIES OR CONDITIONS OF ANY KIND, either express or implied.
 * See the License for the specific language governing permissions and
 * limitations under the License.
 */

package tpp

import (
	"bytes"
	"crypto/tls"
	"crypto/x509"
	"encoding/base64"
	"encoding/json"
	"fmt"
	"io"
	"io/ioutil"
	"log"
	"net"
	"net/http"
	"regexp"
	"strings"
	"time"

	"github.com/Venafi/vcert/pkg/certificate"
	"github.com/Venafi/vcert/pkg/endpoint"
)

const defaultKeySize = 2048
const defaultSignatureAlgorithm = x509.SHA256WithRSA

type certificateRequest struct {
	PolicyDN                string          `json:",omitempty"`
	CADN                    string          `json:",omitempty"`
	ObjectName              string          `json:",omitempty"`
	Subject                 string          `json:",omitempty"`
	OrganizationalUnit      string          `json:",omitempty"`
	Organization            string          `json:",omitempty"`
	City                    string          `json:",omitempty"`
	State                   string          `json:",omitempty"`
	Country                 string          `json:",omitempty"`
	SubjectAltNames         []sanItem       `json:",omitempty"`
	Contact                 string          `json:",omitempty"`
	CASpecificAttributes    []nameValuePair `json:",omitempty"`
	PKCS10                  string          `json:",omitempty"`
	KeyAlgorithm            string          `json:",omitempty"`
	KeyBitSize              int             `json:",omitempty"`
	EllipticCurve           string          `json:",omitempty"`
	DisableAutomaticRenewal bool            `json:",omitempty"`
}

type certificateRetrieveRequest struct {
	CertificateDN     string `json:",omitempty"`
	Format            string `json:",omitempty"`
	Password          string `json:",omitempty"`
	IncludePrivateKey bool   `json:",omitempty"`
	IncludeChain      bool   `json:",omitempty"`
	FriendlyName      string `json:",omitempty"`
	RootFirstOrder    bool   `json:",omitempty"`
}

type certificateRetrieveResponse struct {
	CertificateData string `json:",omitempty"`
	Format          string `json:",omitempty"`
	Filename        string `json:",omitempty"`
	Status          string `json:",omitempty"`
	Stage           int    `json:",omitempty"`
}

type RevocationReason int

// RevocationReasonsMap maps *certificate.RevocationRequest.Reason to TPP-specific webSDK codes
var RevocationReasonsMap = map[string]RevocationReason{
	"":                       0, // NoReason
	"none":                   0, //
	"key-compromise":         1, // UserKeyCompromised
	"ca-compromise":          2, // CAKeyCompromised
	"affiliation-changed":    3, // UserChangedAffiliation
	"superseded":             4, // CertificateSuperseded
	"cessation-of-operation": 5, // OriginalUseNoLongerValid
}

type certificateRevokeRequest struct {
	CertificateDN string           `json:",omitempty"`
	Thumbprint    string           `json:",omitempty"`
	Reason        RevocationReason `json:",omitempty"`
	Comments      string           `json:",omitempty"`
	Disable       bool             `json:",omitempty"`
}

/* {Requested:true  Success:true Error:} -- means requested
   {Requested:false Success:true Error:} -- means already revoked  */
type certificateRevokeResponse struct {
	Requested bool   `json:",omitempty"`
	Success   bool   `json:",omitempty"`
	Error     string `json:",omitempty"`
}

type certificateRenewRequest struct {
	CertificateDN string `json:",omitempty"`
	PKCS10        string `json:",omitempty"`
}

type certificateRenewResponse struct {
	Success bool   `json:",omitempty"`
	Error   string `json:",omitempty"`
}

type sanItem struct {
	Type int    `json:",omitempty"`
	Name string `json:",omitempty"`
}

type nameValuePair struct {
	Name  string `json:",omitempty"`
	Value string `json:",omitempty"`
}

type certificateRequestResponse struct {
	CertificateDN string `json:",omitempty"`
	Error         string `json:",omitempty"`
}

type authorizeResponse struct {
	APIKey     string `json:",omitempty"`
	ValidUntil string `json:",omitempty"`
}

type authorizeResquest struct {
	Username string `json:",omitempty"`
	Password string `json:",omitempty"`
}

type refreshAccessTokenResquest struct {
	Client_id     string `json:"client_id"`
	Refresh_token string `json:"refresh_token"`
}

type oauthGetRefreshTokenRequest struct {
	Client_id string `json:"client_id"`
	Username  string `json:"username"`
	Password  string `json:"password"`
	Scope     string `json:"scope"`
}
type oauthGetRefreshTokenResponse struct {
	Access_token  string `json:"access_token,omitempty"`
	Expires       int    `json:"expires,omitempty"`
	Identity      string `json:"identity,omitempty"`
	Refresh_token string `json:"refresh_token,omitempty"`
	Scope         string `json:"scope,omitempty"`
	Token_type    string `json:"token_type,omitempty"`
}

type oauthRefreshAccessTokenRequest struct {
	Refresh_token string `json:"refresh_token,omitempty"`
	Client_id     string `json:"client_id"`
}

type oauthRefreshAccessTokenResponse struct {
	Access_token  string `json:"access_token,omitempty"`
	Expires       int    `json:"expires,omitempty"`
	Identity      string `json:"identity,omitempty"`
	Refresh_token string `json:"refresh_token,omitempty"`
	Token_type    string `json:"token_type,omitempty"`
}
type policyRequest struct {
	ObjectDN      string `json:",omitempty"`
	Class         string `json:",omitempty"`
	AttributeName string `json:",omitempty"`
}

type urlResource string

const (
	urlResourceRefreshAccessToken  urlResource = "vedauth/authorize/token"
<<<<<<< HEAD
	urlResourceAuthorizeOAuth      urlResource = "vedauth/authorize/oauth"
	urlResourceAuthorize           urlResource = "vedsdk/authorize/"
	urlResourceCertificateRequest  urlResource = "vedsdk/certificates/request"
	urlResourceCertificateRetrieve urlResource = "vedsdk/certificates/retrieve"
	urlResourceFindPolicy          urlResource = "vedsdk/config/findpolicy"
	urlResourceCertificateRevoke   urlResource = "vedsdk/certificates/revoke"
	urlResourceCertificateRenew    urlResource = "vedsdk/certificates/renew"
	urlResourceCertificateSearch   urlResource = "vedsdk/certificates/"
	urlResourceCertificateImport   urlResource = "vedsdk/certificates/import"
	urlResourceCertificatePolicy   urlResource = "vedsdk/certificates/checkpolicy"
=======
	urlResourceAuthorize           urlResource = "authorize/"
	urlResourceCertificateRequest  urlResource = "certificates/request"
	urlResourceCertificateRetrieve urlResource = "certificates/retrieve"
	urlResourceFindPolicy          urlResource = "config/findpolicy"
	urlResourceCertificateRevoke   urlResource = "certificates/revoke"
	urlResourceCertificateRenew    urlResource = "certificates/renew"
	urlResourceCertificateSearch   urlResource = "certificates/"
	urlResourceCertificateImport   urlResource = "certificates/import"
	urlResourceCertificatePolicy   urlResource = "certificates/checkpolicy"
	urlResourceCertificatesList    urlResource = "certificates/"
>>>>>>> f3c096b9
)

const (
	tppAttributeOrg            = "Organization"
	tppAttributeOrgUnit        = "Organizational Unit"
	tppAttributeCountry        = "Country"
	tppAttributeState          = "State"
	tppAttributeLocality       = "City"
	tppAttributeKeyAlgorithm   = "Key Algorithm"
	tppAttributeKeySize        = "Key Bit Strength"
	tppAttributeEllipticCurve  = "Elliptic Curve"
	tppAttributeRequestHash    = "PKCS10 Hash Algorithm"
	tppAttributeManagementType = "Management Type"
	tppAttributeManualCSR      = "Manual Csr"
)

type tppPolicyData struct {
	Error  string   `json:",omitempty"`
	Result int      `json:",omitempty"`
	Values []string `json:",omitempty"`
	Locked bool     `json:",omitempty"`
}

type retrieveChainOption int

const (
	retrieveChainOptionRootLast retrieveChainOption = iota
	retrieveChainOptionRootFirst
	retrieveChainOptionIgnore
)

const (
	pkcs10HashAlgorithmSha1   = 0
	pkcs10HashAlgorithmSha256 = 1
	pkcs10HashAlgorithmSha384 = 2
	pkcs10HashAlgorithmSha512 = 3
)

func retrieveChainOptionFromString(order string) retrieveChainOption {
	switch strings.ToLower(order) {
	case "root-first":
		return retrieveChainOptionRootFirst
	case "ignore":
		return retrieveChainOptionIgnore
	default:
		return retrieveChainOptionRootLast
	}
}

func (c *Connector) getURL(resource urlResource) (string, error) {
	if c.baseURL == "" {
		return "", fmt.Errorf("The Host URL has not been set")
	}
	return fmt.Sprintf("%s%s", c.baseURL, resource), nil
}

func (c *Connector) request(method string, resource urlResource, data interface{}) (statusCode int, statusText string, body []byte, err error) {
	url, err := c.getURL(resource)
	if err != nil {
		return
	}
	var payload io.Reader
	var b []byte
	if method == "POST" {
		b, _ = json.Marshal(data)
		payload = bytes.NewReader(b)
	}

	r, _ := http.NewRequest(method, url, payload)
	if c.accessToken != "" {
		r.Header.Add("Authorization", fmt.Sprintf("Bearer %s", c.accessToken))
	} else if c.apiKey != "" {
		r.Header.Add("x-venafi-api-key", c.apiKey)
	}
	r.Header.Add("content-type", "application/json")
	r.Header.Add("cache-control", "no-cache")

	res, err := c.getHTTPClient().Do(r)
	if res != nil {
		statusCode = res.StatusCode
		statusText = res.Status
	}
	if err != nil {
		return
	}

	defer res.Body.Close()
	body, err = ioutil.ReadAll(res.Body)
	// Do not enable trace in production
	trace := false // IMPORTANT: sensitive information can be diclosured
	// I hope you know what are you doing
	if trace {
		log.Println("#################")
		log.Printf("Headers are:\n%s", r.Header)
		if method == "POST" {
			log.Printf("JSON sent for %s\n%s\n", url, string(b))
		} else {
			log.Printf("%s request sent to %s\n", method, url)
		}
		log.Printf("Response:\n%s\n", string(body))
	} else if c.verbose {
		log.Printf("Got %s status for %s %s\n", statusText, method, url)
	}
	return
}

func (c *Connector) getHTTPClient() *http.Client {
	if c.client != nil {
		return c.client
	}
	var netTransport = &http.Transport{
		Proxy: http.ProxyFromEnvironment,
		DialContext: (&net.Dialer{
			Timeout:   30 * time.Second,
			KeepAlive: 30 * time.Second,
			DualStack: true,
		}).DialContext,
		MaxIdleConns:          100,
		IdleConnTimeout:       90 * time.Second,
		TLSHandshakeTimeout:   10 * time.Second,
		ExpectContinueTimeout: 1 * time.Second,
	}
	tlsConfig := http.DefaultTransport.(*http.Transport).TLSClientConfig
	if c.trust != nil {
		if tlsConfig == nil {
			tlsConfig = &tls.Config{}
		} else {
			tlsConfig = tlsConfig.Clone()
		}
		tlsConfig.RootCAs = c.trust
	}
	netTransport.TLSClientConfig = tlsConfig
	c.client = &http.Client{
		Timeout:   time.Second * 10,
		Transport: netTransport,
	}
	return c.client
}

// GenerateRequest creates a new certificate request, based on the zone/policy configuration and the user data
func (c *Connector) GenerateRequest(config *endpoint.ZoneConfiguration, req *certificate.Request) (err error) {
	if config == nil {
		config, err = c.ReadZoneConfiguration()
		if err != nil {
			return fmt.Errorf("could not read zone configuration: %s", err)
		}
	}

	tppMgmtType := config.CustomAttributeValues[tppAttributeManagementType]
	if tppMgmtType == "Monitoring" || tppMgmtType == "Unassigned" {
		return fmt.Errorf("Unable to request certificate from TPP, current TPP configuration would not allow the request to be processed")
	}

	config.UpdateCertificateRequest(req)

	switch req.CsrOrigin {
	case certificate.LocalGeneratedCSR:
		if config.CustomAttributeValues[tppAttributeManualCSR] == "0" {
			return fmt.Errorf("Unable to request certificate by local generated CSR when zone configuration is 'Manual Csr' = 0")
		}
		err = req.GeneratePrivateKey()
		if err != nil {
			return err
		}
		err = req.GenerateCSR()
		if err != nil {
			return err
		}
	case certificate.UserProvidedCSR:
		if config.CustomAttributeValues[tppAttributeManualCSR] == "0" {
			return fmt.Errorf("Unable to request certificate with user provided CSR when zone configuration is 'Manual Csr' = 0")
		}
		if len(req.GetCSR()) == 0 {
			return fmt.Errorf("CSR was supposed to be provided by user, but it's empty")
		}

	case certificate.ServiceGeneratedCSR:
	}
	return nil
}

func getPolicyDN(zone string) string {
	modified := zone
	reg := regexp.MustCompile(`^\\VED\\Policy`)
	if reg.FindStringIndex(modified) == nil {
		reg = regexp.MustCompile(`^\\`)
		if reg.FindStringIndex(modified) == nil {
			modified = "\\" + modified
		}
		modified = "\\VED\\Policy" + modified
	}
	return modified
}

func parseAuthorizeResult(httpStatusCode int, httpStatus string, body []byte) (string, error) {
	switch httpStatusCode {
	case http.StatusOK:
		auth, err := parseAuthorizeData(body)
		if err != nil {
			return "", err
		}
		return auth.APIKey, nil
	default:
		return "", fmt.Errorf("Unexpected status code on TPP Authorize. Status: %s", httpStatus)
	}
}

func parseAuthorizeData(b []byte) (data authorizeResponse, err error) {
	err = json.Unmarshal(b, &data)
	return
}

func parseConfigResult(httpStatusCode int, httpStatus string, body []byte) (tppData tppPolicyData, err error) {
	tppData = tppPolicyData{}
	switch httpStatusCode {
	case http.StatusOK:
		tppData, err := parseConfigData(body)
		if err != nil {
			return tppData, err
		}
		return tppData, nil
	default:
		return tppData, fmt.Errorf("Unexpected status code on TPP Config Operation. Status: %s", httpStatus)
	}
}

func parseConfigData(b []byte) (data tppPolicyData, err error) {
	err = json.Unmarshal(b, &data)
	return
}

func parseRequestResult(httpStatusCode int, httpStatus string, body []byte) (string, error) {
	switch httpStatusCode {
	case http.StatusOK, http.StatusCreated:
		reqData, err := parseRequestData(body)
		if err != nil {
			return "", err
		}
		return reqData.CertificateDN, nil
	default:
		return "", fmt.Errorf("Unexpected status code on TPP Certificate Request. Status: %s. Body: %s", httpStatus, body)
	}
}

func parseRequestData(b []byte) (data certificateRequestResponse, err error) {
	err = json.Unmarshal(b, &data)
	return
}

func parseRetrieveResult(httpStatusCode int, httpStatus string, body []byte) (certificateRetrieveResponse, error) {
	var retrieveResponse certificateRetrieveResponse
	switch httpStatusCode {
	case http.StatusOK, http.StatusAccepted:
		retrieveResponse, err := parseRetrieveData(body)
		if err != nil {
			return retrieveResponse, err
		}
		return retrieveResponse, nil
	default:
		return retrieveResponse, fmt.Errorf("Unexpected status code on TPP Certificate Retrieval. Status: %s", httpStatus)
	}
}

func parseRetrieveData(b []byte) (data certificateRetrieveResponse, err error) {
	err = json.Unmarshal(b, &data)
	return
}

func parseRevokeResult(httpStatusCode int, httpStatus string, body []byte) (certificateRevokeResponse, error) {
	var revokeResponse certificateRevokeResponse
	switch httpStatusCode {
	case http.StatusOK, http.StatusAccepted:
		revokeResponse, err := parseRevokeData(body)
		if err != nil {
			return revokeResponse, err
		}
		return revokeResponse, nil
	default:
		return revokeResponse, fmt.Errorf("Unexpected status code on TPP Certificate Revocation. Status: %s", httpStatus)
	}
}

func parseRevokeData(b []byte) (data certificateRevokeResponse, err error) {
	err = json.Unmarshal(b, &data)
	return
}

func parseRenewResult(httpStatusCode int, httpStatus string, body []byte) (resp certificateRenewResponse, err error) {
	resp, err = parseRenewData(body)
	if err != nil {
		return resp, fmt.Errorf("failed to parse certificate renewal response. status: %s", httpStatus)
	}
	return resp, nil
}

func parseRenewData(b []byte) (data certificateRenewResponse, err error) {
	err = json.Unmarshal(b, &data)
	return
}

func newPEMCollectionFromResponse(base64Response string, chainOrder certificate.ChainOption) (*certificate.PEMCollection, error) {
	if base64Response != "" {
		certBytes, err := base64.StdEncoding.DecodeString(base64Response)
		if err != nil {
			return nil, err
		}

		return certificate.PEMCollectionFromBytes(certBytes, chainOrder)
	}
	return nil, nil
}

type _strValue struct {
	Locked bool
	Value  string
}

type serverPolicy struct {
	CertificateAuthority _strValue
	CsrGeneration        _strValue
	KeyGeneration        _strValue
	KeyPair              struct {
		KeyAlgorithm _strValue
		KeySize      struct {
			Locked bool
			Value  int
		}
		EllipticCurve struct {
			Locked bool
			Value  string
		}
	}
	ManagementType _strValue

	PrivateKeyReuseAllowed  bool
	SubjAltNameDnsAllowed   bool
	SubjAltNameEmailAllowed bool
	SubjAltNameIpAllowed    bool
	SubjAltNameUpnAllowed   bool
	SubjAltNameUriAllowed   bool
	Subject                 struct {
		City               _strValue
		Country            _strValue
		Organization       _strValue
		OrganizationalUnit struct {
			Locked bool
			Values []string
		}

		State _strValue
	}
	UniqueSubjectEnforced bool
	WhitelistedDomains    []string
	WildcardsAllowed      bool
}

func (sp serverPolicy) toZoneConfig(zc *endpoint.ZoneConfiguration) {
	zc.Country = sp.Subject.Country.Value
	zc.Organization = sp.Subject.Organization.Value
	zc.OrganizationalUnit = sp.Subject.OrganizationalUnit.Values
	zc.Province = sp.Subject.State.Value
	zc.Locality = sp.Subject.City.Value
}

func (sp serverPolicy) toPolicy() (p endpoint.Policy) {
	addStartEnd := func(s string) string {
		if !strings.HasPrefix(s, "^") {
			s = "^" + s
		}
		if !strings.HasSuffix(s, "$") {
			s = s + "$"
		}
		return s
	}
	escapeOne := func(s string) string {
		return addStartEnd(regexp.QuoteMeta(s))
	}
	escapeArray := func(l []string) []string {
		escaped := make([]string, len(l))
		for i, r := range l {
			escaped[i] = escapeOne(r)
		}
		return escaped
	}
	const allAllowedRegex = ".*"
	if len(sp.WhitelistedDomains) == 0 {
		p.SubjectCNRegexes = []string{allAllowedRegex}
	} else {
		p.SubjectCNRegexes = make([]string, len(sp.WhitelistedDomains))
		for i, d := range sp.WhitelistedDomains {
			if sp.WildcardsAllowed {
				p.SubjectCNRegexes[i] = addStartEnd(`[\p{L}\p{N}-*]+` + regexp.QuoteMeta("."+d))
			} else {
				p.SubjectCNRegexes[i] = addStartEnd(`[\p{L}\p{N}-]+` + regexp.QuoteMeta("."+d))
			}
		}
	}
	if sp.Subject.OrganizationalUnit.Locked {
		p.SubjectOURegexes = escapeArray(sp.Subject.OrganizationalUnit.Values)
	} else {
		p.SubjectOURegexes = []string{allAllowedRegex}
	}
	if sp.Subject.Organization.Locked {
		p.SubjectORegexes = []string{escapeOne(sp.Subject.Organization.Value)}
	} else {
		p.SubjectORegexes = []string{allAllowedRegex}
	}
	if sp.Subject.City.Locked {
		p.SubjectLRegexes = []string{escapeOne(sp.Subject.City.Value)}
	} else {
		p.SubjectLRegexes = []string{allAllowedRegex}
	}
	if sp.Subject.State.Locked {
		p.SubjectSTRegexes = []string{escapeOne(sp.Subject.State.Value)}
	} else {
		p.SubjectSTRegexes = []string{allAllowedRegex}
	}
	if sp.Subject.Country.Locked {
		p.SubjectCRegexes = []string{escapeOne(sp.Subject.Country.Value)}
	} else {
		p.SubjectCRegexes = []string{allAllowedRegex}
	}
	if sp.SubjAltNameDnsAllowed {
		if len(sp.WhitelistedDomains) == 0 {
			p.DnsSanRegExs = []string{allAllowedRegex}
		} else {
			p.DnsSanRegExs = make([]string, len(sp.WhitelistedDomains))
			for i, d := range sp.WhitelistedDomains {
				p.DnsSanRegExs[i] = addStartEnd(`[\p{L}\p{N}-]+` + regexp.QuoteMeta("."+d))
			}
		}
	} else {
		p.DnsSanRegExs = []string{}
	}
	if sp.SubjAltNameIpAllowed {
		p.IpSanRegExs = []string{allAllowedRegex}
	} else {
		p.IpSanRegExs = []string{}
	}
	if sp.SubjAltNameEmailAllowed {
		p.EmailSanRegExs = []string{allAllowedRegex}
	} else {
		p.EmailSanRegExs = []string{}
	}
	if sp.SubjAltNameUriAllowed {
		p.UriSanRegExs = []string{allAllowedRegex}
	} else {
		p.UriSanRegExs = []string{}
	}
	if sp.SubjAltNameUpnAllowed {
		p.UpnSanRegExs = []string{allAllowedRegex}
	} else {
		p.UpnSanRegExs = []string{}
	}
	if sp.KeyPair.KeyAlgorithm.Locked {
		var keyType certificate.KeyType
		if err := keyType.Set(sp.KeyPair.KeyAlgorithm.Value); err != nil {
			panic(err)
		}
		key := endpoint.AllowedKeyConfiguration{KeyType: keyType}
		if keyType == certificate.KeyTypeRSA {
			if sp.KeyPair.KeySize.Locked {
				for _, i := range certificate.AllSupportedKeySizes() {
					if i >= sp.KeyPair.KeySize.Value {
						key.KeySizes = append(key.KeySizes, i)
					}
				}
			} else {
				key.KeySizes = certificate.AllSupportedKeySizes()
			}
		} else {
			var curve certificate.EllipticCurve
			if sp.KeyPair.EllipticCurve.Locked {
				if err := curve.Set(sp.KeyPair.EllipticCurve.Value); err != nil {
					panic(err)
				}
				key.KeyCurves = append(key.KeyCurves, curve)
			} else {
				key.KeyCurves = certificate.AllSupportedCurves()
			}

		}
		p.AllowedKeyConfigurations = append(p.AllowedKeyConfigurations, key)
	} else {
		p.AllowedKeyConfigurations = append(p.AllowedKeyConfigurations, endpoint.AllowedKeyConfiguration{
			KeyType: certificate.KeyTypeRSA, KeySizes: certificate.AllSupportedKeySizes(),
		})
		p.AllowedKeyConfigurations = append(p.AllowedKeyConfigurations, endpoint.AllowedKeyConfiguration{
			KeyType: certificate.KeyTypeECDSA, KeyCurves: certificate.AllSupportedCurves(),
		})
	}
	p.AllowWildcards = sp.WildcardsAllowed
	p.AllowKeyReuse = sp.PrivateKeyReuseAllowed
	return
}<|MERGE_RESOLUTION|>--- conflicted
+++ resolved
@@ -183,7 +183,6 @@
 
 const (
 	urlResourceRefreshAccessToken  urlResource = "vedauth/authorize/token"
-<<<<<<< HEAD
 	urlResourceAuthorizeOAuth      urlResource = "vedauth/authorize/oauth"
 	urlResourceAuthorize           urlResource = "vedsdk/authorize/"
 	urlResourceCertificateRequest  urlResource = "vedsdk/certificates/request"
@@ -194,18 +193,7 @@
 	urlResourceCertificateSearch   urlResource = "vedsdk/certificates/"
 	urlResourceCertificateImport   urlResource = "vedsdk/certificates/import"
 	urlResourceCertificatePolicy   urlResource = "vedsdk/certificates/checkpolicy"
-=======
-	urlResourceAuthorize           urlResource = "authorize/"
-	urlResourceCertificateRequest  urlResource = "certificates/request"
-	urlResourceCertificateRetrieve urlResource = "certificates/retrieve"
-	urlResourceFindPolicy          urlResource = "config/findpolicy"
-	urlResourceCertificateRevoke   urlResource = "certificates/revoke"
-	urlResourceCertificateRenew    urlResource = "certificates/renew"
-	urlResourceCertificateSearch   urlResource = "certificates/"
-	urlResourceCertificateImport   urlResource = "certificates/import"
-	urlResourceCertificatePolicy   urlResource = "certificates/checkpolicy"
-	urlResourceCertificatesList    urlResource = "certificates/"
->>>>>>> f3c096b9
+	urlResourceCertificatesList    urlResource = "vedsdk/certificates/"
 )
 
 const (
