--- conflicted
+++ resolved
@@ -19,11 +19,7 @@
 import (
 	"crypto/x509"
 	"fmt"
-<<<<<<< HEAD
-=======
-	"github.com/Venafi/vcert/pkg/certificate"
 	"log"
->>>>>>> 36e6e55f
 	"regexp"
 	"sort"
 	"strings"
