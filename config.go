--- conflicted
+++ resolved
@@ -26,11 +26,7 @@
 
 	"gopkg.in/ini.v1"
 
-<<<<<<< HEAD
 	"github.com/Venafi/vcert/v5/pkg/endpoint"
-=======
-	"github.com/Venafi/vcert/v4/pkg/endpoint"
->>>>>>> a712d4bf
 )
 
 // Config is a basic structure for high level initiating connector to Trust Platform (TPP)/Venafi Cloud
@@ -54,7 +50,8 @@
 func LoadConfigFromFile(path, section string) (cfg Config, err error) {
 
 	if section == "" {
-		section = ini.DefaultSection
+		// nolint:staticcheck
+		section = ini.DEFAULT_SECTION
 	}
 	log.Printf("Loading configuration from %s section %s", path, section)
 
