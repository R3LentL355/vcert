--- conflicted
+++ resolved
@@ -1257,17 +1257,7 @@
 		return err
 	}
 
-<<<<<<< HEAD
 	certs, err := venafi_acme.ParsePEMBundle(certBytes)
-=======
-	certContent, err := ioutil.ReadFile(flags.acmeCertFile)
-
-	importRequest := &certificate.ImportRequest{}
-	importRequest.CertificateData = string(certContent)
-
-	resp, err := connector.ImportCertificate(importRequest)
-
->>>>>>> 0ec1ad0a
 	if err != nil {
 		return err
 	}
