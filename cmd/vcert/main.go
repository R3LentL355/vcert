--- conflicted
+++ resolved
@@ -80,13 +80,8 @@
 			commandRunPlaybook,
 		},
 		EnableBashCompletion: true, //todo: write BashComplete function for options
-<<<<<<< HEAD
-		//HideHelp:             true,
+		Authors:              authors,
 		Copyright: `2018-2023 Venafi, Inc.
-=======
-		Authors:              authors,
-		Copyright: `2018-2022 Venafi, Inc.
->>>>>>> b05b094f
 	 Licensed under the Apache License, Version 2.0`,
 	}
 
