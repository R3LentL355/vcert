/*
 * Copyright 2020-2021 Venafi, Inc.
 *
 * Licensed under the Apache License, Version 2.0 (the "License");
 * you may not use this file except in compliance with the License.
 * You may obtain a copy of the License at
 *
 *  http://www.apache.org/licenses/LICENSE-2.0
 *
 * Unless required by applicable law or agreed to in writing, software
 * distributed under the License is distributed on an "AS IS" BASIS,
 * WITHOUT WARRANTIES OR CONDITIONS OF ANY KIND, either express or implied.
 * See the License for the specific language governing permissions and
 * limitations under the License.
 */

package main

import (
	"crypto/tls"
	"crypto/x509"
	"encoding/json"
	"encoding/pem"
	"fmt"
<<<<<<< HEAD
	"io/ioutil"
=======
>>>>>>> b05b094f
	"log"
	"net"
	"net/http"
	"net/url"
	"os"
	"strconv"
	"strings"
	"time"

<<<<<<< HEAD
	"github.com/Venafi/vcert/v4/pkg/venafi/cloud"
	"github.com/Venafi/vcert/v4/pkg/venafi/fake"
	"github.com/Venafi/vcert/v4/pkg/venafi/firefly"
	"github.com/Venafi/vcert/v4/pkg/venafi/tpp"

	"github.com/Venafi/vcert/v4/pkg/policy"
	"github.com/Venafi/vcert/v4/pkg/util"
	"gopkg.in/yaml.v2"

	"github.com/Venafi/vcert/v4"
	"github.com/Venafi/vcert/v4/pkg/certificate"
	"github.com/Venafi/vcert/v4/pkg/endpoint"
=======
>>>>>>> b05b094f
	"github.com/urfave/cli/v2"
	"golang.org/x/crypto/pkcs12"
	"gopkg.in/yaml.v2"

	"github.com/Venafi/vcert/v5"
	"github.com/Venafi/vcert/v5/pkg/certificate"
	"github.com/Venafi/vcert/v5/pkg/endpoint"
	"github.com/Venafi/vcert/v5/pkg/policy"
	"github.com/Venafi/vcert/v5/pkg/util"
	"github.com/Venafi/vcert/v5/pkg/venafi/cloud"
	"github.com/Venafi/vcert/v5/pkg/venafi/fake"
	"github.com/Venafi/vcert/v5/pkg/venafi/tpp"
)

var (
	tlsConfig      tls.Config
	connectionType endpoint.ConnectorType
	commandEnroll  = &cli.Command{
		Before: runBeforeCommand,
		Flags:  enrollFlags,
		Action: doCommandEnroll1,
		Name:   commandEnrollName,
		Usage:  "To enroll a certificate",
		UsageText: ` vcert enroll <Required Venafi as a Service -OR- Trust Protection Platform Config> <Options>
		 vcert enroll -k <VaaS API key> -z "<app name>\<CIT alias>" --cn <common name>
		 vcert enroll -k <VaaS API key> -z "<app name>\<CIT alias>" --cn <common name> --key-type rsa --key-size 4096 --san-dns <alt name> --san-dns <alt name2>
		 vcert enroll -u https://tpp.example.com -t <TPP access token> -z "<policy folder DN>" --cn <common name>
		 vcert enroll -u https://tpp.example.com -t <TPP access token> -z "<policy folder DN>" --cn <common name> --key-size 4096 --san-dns <alt name> --san-dns <alt name2>
		 vcert enroll -u https://tpp.example.com -t <TPP access token> -z "<policy folder DN>" --cn <common name> --key-type ecdsa --key-curve p384 --san-dns <alt name> -san-dns <alt name2>
		 vcert enroll -u https://tpp.example.com -t <TPP access token> -z "<policy folder DN>" --p12-file <PKCS#12 client cert> --p12-password <PKCS#12 password> --cn <common name>`,
	}
	commandGetCred = &cli.Command{
		Before: runBeforeCommand,
		Name:   commandGetCredName,
		Flags:  getCredFlags,
		Action: doCommandCredMgmt1,
		Usage:  "To obtain a new credential (token) for authentication",
		UsageText: ` vcert getcred -u https://tpp.example.com --username <TPP user> --password <TPP user password>
<<<<<<< HEAD
		vcert getcred --email <email address for VaaS headless registration> [--password <password>] [--format (text|json)]
		vcert getcred -u https://tpp.example.com --p12-file <PKCS#12 client cert> --p12-password <PKCS#12 password> --trust-bundle /path-to/bundle.pem
		vcert getcred -u https://tpp.example.com -t <TPP refresh token>
		vcert getcred -u https://tpp.example.com -t <TPP refresh token> --scope <scopes and restrictions>
		vcert getcred --platform firefly --token-url https://authorization-server.com/oauth/token --username <okta user> --password <okta user password> -- scope okta.behaviors.manage
		vcert getcred --platform firefly --token-url https://authorization-server.com/oauth/token --client-id <okta client id> --client-secret <okta client secret> -- scope okta.behaviors.manage`,
=======
		 vcert getcred --email <email address for VaaS headless registration> [--password <password>] [--format (text|json)]
		 vcert getcred -u https://tpp.example.com --p12-file <PKCS#12 client cert> --p12-password <PKCS#12 password> --trust-bundle /path-to/bundle.pem
		 vcert getcred -u https://tpp.example.com -t <TPP refresh token>
		 vcert getcred -u https://tpp.example.com -t <TPP refresh token> --scope <scopes and restrictions>`,
>>>>>>> b05b094f
	}
	commandCheckCred = &cli.Command{
		Before:    runBeforeCommand,
		Name:      commandCheckCredName,
		Flags:     checkCredFlags,
		Action:    doCommandCredMgmt1,
		Usage:     "To verify whether a credential (token) is valid and view its attributes",
		UsageText: " vcert checkcred -u https://tpp.example.com -t <TPP access token> --trust-bundle /path-to/bundle.pem",
	}
	commandVoidCred = &cli.Command{
		Before:    runBeforeCommand,
		Name:      commandVoidCredName,
		Flags:     voidCredFlags,
		Action:    doCommandCredMgmt1,
		Usage:     "To invalidate an authentication credential (token)",
		UsageText: " vcert voidcred -u https://tpp.example.com -t <TPP access token> --trust-bundle /path-to/bundle.pem",
	}
	commandGenCSR = &cli.Command{
		Before: runBeforeCommand,
		Name:   commandGenCSRName,
		Flags:  genCsrFlags,
		Action: doCommandGenCSR1,
		Usage:  "To generate a certificate signing request (CSR)",
		UsageText: ` vcert gencsr --cn <common name> -o <organization> --ou <organizational unit> -l <locality> --st <state> -c <country> --key-file <key output file> --csr-file <csr output file>
		 vcert gencsr --cn <common name> -o <organization> --ou <organizational unit> --ou <organizational unit2> -l <locality> --st <state> -c <country> --key-file <key output file> --csr-file <csr output file>`,
	}
	commandPickup = &cli.Command{
		Before: runBeforeCommand,
		Name:   commandPickupName,
		Flags:  pickupFlags,
		Action: doCommandPickup1,
		Usage:  "To download a certificate",
		UsageText: ` vcert pickup <Required Venafi as a Service -OR- Trust Protection Platform Config> <Options>
		 vcert pickup -k <VaaS API key> [--pickup-id <ID value> | --pickup-id-file <file containing ID value>]
		 vcert pickup -u https://tpp.example.com -t <TPP access token> --pickup-id <ID value>`,
	}
	commandRevoke = &cli.Command{
		Before: runBeforeCommand,
		Name:   commandRevokeName,
		Flags:  revokeFlags,
		Action: doCommandRevoke1,
		Usage:  "To revoke a certificate",
		UsageText: ` vcert revoke <Required Trust Protection Platform Config> <Options>
		 vcert revoke -u https://tpp.example.com -t <TPP access token> --thumbprint <cert SHA1 thumbprint>
		 vcert revoke -u https://tpp.example.com -t <TPP access token> --id <ID value>`,
	}
	commandRenew = &cli.Command{
		Before: runBeforeCommand,
		Name:   commandRenewName,
		Flags:  renewFlags,
		Action: doCommandRenew1,
		Usage:  "To renew a certificate",
		UsageText: ` vcert renew <Required Venafi as a Service -OR- Trust Protection Platform Config> <Options>
        vcert renew -u https://tpp.example.com -t <TPP access token> --id <ID value>
		vcert renew -k <VaaS API key> --thumbprint <cert SHA1 fingerprint>`,
	}

	commandRetire = &cli.Command{
		Before: runBeforeCommand,
		Name:   commandRetireName,
		Flags:  retireFlags,
		Action: doCommandRetire,
		Usage:  "To retire a certificate",
		UsageText: ` vcert retire <Required Venafi as a Service -OR- Trust Protection Platform Config> <Options>
		 vcert retire -u https://tpp.example.com -t <TPP access token> --id <ID value>
		 vcert retire -k <VaaS API key> --thumbprint <cert SHA1 fingerprint>`,
	}

	commandCreatePolicy = &cli.Command{
		Before: runBeforeCommand,
		Name:   commandCreatePolicyName,
		Flags:  createPolicyFlags,
		Action: doCommandCreatePolicy,
		Usage:  "To apply a certificate policy specification to a zone",
		UsageText: ` vcert setpolicy <Required Venafi as a Service -OR- Trust Protection Platform Config> <Options>
        vcert setpolicy -u https://tpp.example.com -t <TPP access token> -z "<policy folder DN>" --file /path-to/policy.spec
		vcert setpolicy -k <VaaS API key> -z "<app name>\<CIT alias>" --file /path-to/policy.spec`,
	}

	commandGetPolicy = &cli.Command{
		Before: runBeforeCommand,
		Name:   commandGetePolicyName,
		Flags:  getPolicyFlags,
		Action: doCommandGetPolicy,
		Usage:  "To retrieve the certificate policy of a zone",
		UsageText: ` vcert getpolicy <Required Venafi as a Service -OR- Trust Protection Platform Config> <Options>
        vcert getpolicy -u https://tpp.example.com -t <TPP access token> -z "<policy folder DN>"
		vcert getpolicy -k <VaaS API key> -z "<app name>\<CIT alias>"`,
	}

	commandSshPickup = &cli.Command{
		Before:    runBeforeCommand,
		Name:      commandSshPickupName,
		Flags:     sshPickupFlags,
		Action:    doCommandSshPickup,
		Usage:     "To retrieve a SSH Certificate",
		UsageText: `vcert sshpickup -u https://tpp.example.com -t <TPP access token> --pickup-id <ssh cert DN>`,
	}

	commandSshEnroll = &cli.Command{
		Before:    runBeforeCommand,
		Name:      commandSshEnrollName,
		Flags:     sshEnrollFlags,
		Action:    doCommandEnrollSshCert,
		Usage:     "To enroll a SSH Certificate",
		UsageText: `vcert sshenroll -u https://tpp.example.com -t <TPP access token> --template <val> --id <val> --principal bob --principal alice --valid-hours 1`,
	}

	commandSshGetConfig = &cli.Command{
		Before:    runBeforeCommand,
		Name:      commandSshGetConfigName,
		Flags:     sshGetConfigFlags,
		Action:    doCommandSshGetConfig,
		Usage:     "To get the SSH CA public key and default principals",
		UsageText: `vcert sshgetconfig -u https://tpp.example.com -t <TPP access token> --template <val>`,
	}
)

func runBeforeCommand(c *cli.Context) error {
	//TODO: move all flag validations here
	flags.orgUnits = c.StringSlice("ou")
	flags.dnsSans = c.StringSlice("san-dns")
	flags.emailSans = c.StringSlice("san-email")
	flags.upnSans = c.StringSlice("san-upn")
	flags.customFields = c.StringSlice("field")
	flags.sshCertExtension = c.StringSlice("extension")
	flags.sshCertPrincipal = c.StringSlice("principal")
	flags.sshCertSourceAddrs = c.StringSlice("source-address")
	flags.sshCertDestAddrs = c.StringSlice("destination-address")

	noDuplicatedFlags := []string{"instance", "tls-address", "app-info"}
	for _, f := range noDuplicatedFlags {
		if len(c.StringSlice(f)) > 1 {
			return fmt.Errorf("flag %s can not be duplicated", f)
		} else if len(c.StringSlice(f)) == 1 {
			switch f {
			case "instance":
				flags.instance = c.StringSlice(f)[0]
			case "tls-address":
				flags.tlsAddress = c.StringSlice(f)[0]
			case "app-info":
				flags.appInfo = c.StringSlice(f)[0]
			}

		}
	}

	for _, stringIP := range c.StringSlice("san-ip") {
		ip := net.ParseIP(stringIP)
		flags.ipSans = append(flags.ipSans, ip)
	}
	for _, stringURI := range c.StringSlice("san-uri") {
		uri, _ := url.Parse(stringURI)
		flags.uriSans = append(flags.uriSans, uri)
	}

	return nil
}

func setTLSConfig() error {
	//Set RenegotiateFreelyAsClient in case of we're communicating with MTLS TPP server with only user\password
	if flags.apiKey == "" {
		tlsConfig.Renegotiation = tls.RenegotiateFreelyAsClient
	}

	if flags.insecure {
		// We are ignoring the following from the linter, since from:
		// golangci-lint version 1.51.2 built from 3e8facb4 on 2023-02-19T21:43:54Z
		// it started failing due to error in this version of the linter
		// #nosec G402: Look for bad TLS connection settings
		tlsConfig.InsecureSkipVerify = true
	}

	if flags.clientP12 != "" {
		// Load client PKCS#12 archive
		p12, err := os.ReadFile(flags.clientP12)
		if err != nil {
			return fmt.Errorf("Error reading PKCS#12 archive file: %s", err)
		}

		blocks, err := pkcs12.ToPEM(p12, flags.clientP12PW)
		if err != nil {
			return fmt.Errorf("Error converting PKCS#12 archive file to PEM blocks: %s", err)
		}

		var pemData []byte
		for _, b := range blocks {
			pemData = append(pemData, pem.EncodeToMemory(b)...)
		}

		// Construct TLS certificate from PEM data
		cert, err := tls.X509KeyPair(pemData, pemData)
		if err != nil {
			return fmt.Errorf("Error reading PEM data to build X.509 certificate: %s", err)
		}

		caCertPool := x509.NewCertPool()
		caCertPool.AppendCertsFromPEM(pemData)

		// Setup HTTPS client
		tlsConfig.Certificates = []tls.Certificate{cert}
		tlsConfig.RootCAs = caCertPool
		// nolint:staticcheck
		tlsConfig.BuildNameToCertificate()
	}

	//Setting TLS configuration
	http.DefaultTransport.(*http.Transport).TLSClientConfig = &tlsConfig

	return nil
}

func doCommandEnroll1(c *cli.Context) error {
	err := validateEnrollFlags(c.Command.Name)
	if err != nil {
		return err
	}
	err = setTLSConfig()
	if err != nil {
		return err
	}

	validateOverWritingEnviromentVariables()

	cfg, err := buildConfig(c, &flags)
	if err != nil {
		return fmt.Errorf("Failed to build vcert config: %s", err)
	}

	connector, err := vcert.NewClient(&cfg)
	if err != nil {
		logf("Unable to connect to %s: %s", cfg.ConnectorType, err)
	} else {
		logf("Successfully connected to %s", cfg.ConnectorType)
	}
	var req = &certificate.Request{}
	var pcc = &certificate.PEMCollection{}

	zoneConfig, err := connector.ReadZoneConfiguration()

	if err != nil {
		return err
	}
	logf("Successfully read zone configuration for %s", flags.zone)
	req = fillCertificateRequest(req, &flags)
	err = connector.GenerateRequest(zoneConfig, req)
	if err != nil {
		return err
	}

	var requestedFor string
	if req.Subject.CommonName != "" {
		requestedFor = req.Subject.CommonName
	} else {
		requestedFor = flags.csrOption
	}

	logf("Successfully created request for %s", requestedFor)
	flags.pickupID, err = connector.RequestCertificate(req)
	if err != nil {
		return err
	}
	logf("Successfully posted request for %s, will pick up by %s", requestedFor, flags.pickupID)

	passwordAutogenerated := false
	if flags.noPickup {
		pcc, err = certificate.NewPEMCollection(nil, req.PrivateKey, []byte(flags.keyPassword), flags.format)
		if err != nil {
			return err
		}
	} else {
		req.PickupID = flags.pickupID
		req.ChainOption = certificate.ChainOptionFromString(flags.chainOption)
		req.KeyPassword = flags.keyPassword

		// Creates a temporary password for service generated csr if following validation is fulfilled.
		// Analyzing validation assuming that pkcs12, jks and service flags are true
		//+-------------+----------------+----------------------------------------------------------------------+
		//| --no-prompt | --key-password |                    What happens in validation?                       |
		//|-------------|----------------|----------------------------------------------------------------------|
		//|    true     |      true      |VCert will ignore prompt and create a certificate with given password |
		//|-------------|----------------|----------------------------------------------------------------------|
		//|    false    |      true      |VCert will ignore prompt and create a certificate with given password |
		//|-------------|----------------|----------------------------------------------------------------------|
		//|    true     |     false      |VCert will ignore prompt and create a certificate with NO password set|
		//|-------------|----------------|----------------------------------------------------------------------|
		//|    false    |     false      |VCert will prompt to enter password and process will not be completed |
		//|             |                |until password is provided by user                                    |
		//+-------------+----------------+----------------------------------------------------------------------+
		if flags.noPrompt && flags.keyPassword == "" && flags.format != "pkcs12" && flags.format != "jks" && flags.csrOption == "service" {
			flags.keyPassword = fmt.Sprintf("t%d-%s.tem.pwd", time.Now().Unix(), randRunes(4))
			req.KeyPassword = flags.keyPassword
			passwordAutogenerated = true
		}

		req.Timeout = time.Duration(180) * time.Second
		pcc, err = retrieveCertificate(connector, req, time.Duration(flags.timeout)*time.Second)
		if err != nil {
			return err
		}
		logf("Successfully retrieved request for %s", flags.pickupID)

		if req.CsrOrigin == certificate.LocalGeneratedCSR {
			// otherwise private key can be taken from *req
			err := pcc.AddPrivateKey(req.PrivateKey, []byte(flags.keyPassword), flags.format)
			if err != nil {
				log.Fatal(err)
			}
		}
	}

	if (pcc.PrivateKey != "" && (flags.format == Pkcs12 || flags.format == JKSFormat)) || (flags.format == util.LegacyPem && flags.csrOption == "service") || flags.noPrompt && passwordAutogenerated {
		privKey, err := util.DecryptPkcs8PrivateKey(pcc.PrivateKey, flags.keyPassword)
		if err != nil {
			if err.Error() == "pkcs8: only PBES2 supported" && connector.GetType() == endpoint.ConnectorTypeTPP {
				return fmt.Errorf("ERROR: To continue, you must select either the SHA1 3DES or SHA256 AES256 private key PBE algorithm. In a web browser, log in to TLS Protect and go to Configuration > Folders, select your zone, then click Certificate Policy and expand Show Advanced Options to make the change.")
			}
			return err
		}
		pcc.PrivateKey = privKey
	}

	if flags.csrOption == "service" && flags.format == util.LegacyPem && !passwordAutogenerated {
		pcc.PrivateKey, err = util.EncryptPkcs1PrivateKey(pcc.PrivateKey, flags.keyPassword)
		if err != nil {
			return nil
		}
	}

	// removing temporary password if it was set
	if passwordAutogenerated {
		flags.keyPassword = ""
	}
	result := &Result{
		Pcc:      pcc,
		PickupId: flags.pickupID,
		Config: &Config{
			Command:      c.Command.Name,
			Format:       flags.format,
			JKSAlias:     flags.jksAlias,
			JKSPassword:  flags.jksPassword,
			ChainOption:  certificate.ChainOptionFromString(flags.chainOption),
			AllFile:      flags.file,
			KeyFile:      flags.keyFile,
			CertFile:     flags.certFile,
			ChainFile:    flags.chainFile,
			PickupIdFile: flags.pickupIDFile,
			KeyPassword:  flags.keyPassword,
		},
	}

	err = result.Flush()

	if err != nil {
		return fmt.Errorf("Failed to output the results: %s", err)
	}
	return nil
}

func doCommandEnrollSshCert(c *cli.Context) error {

	err := validateSshEnrollFlags(c.Command.Name)

	if err != nil {
		return err
	}

	err = setTLSConfig()
	if err != nil {
		return err
	}

	cfg, err := buildConfig(c, &flags)
	if err != nil {
		return fmt.Errorf("Failed to build vcert config: %s", err)
	}

	connector, err := vcert.NewClient(&cfg)

	if err != nil {
		logf("Unable to build connector for %s: %s", cfg.ConnectorType, err)
	} else {
		if flags.verbose {
			logf("Successfully built connector for %s", cfg.ConnectorType)
		}
	}

	err = connector.Ping()

	if err != nil {
		logf("Unable to connect to %s: %s", cfg.ConnectorType, err)
	} else {
		if flags.verbose {
			logf("Successfully connected to %s", cfg.ConnectorType)
		}
	}

	var req = &certificate.SshCertRequest{}

	req = fillSshCertificateRequest(req, &flags)

	if flags.sshCertKeyPassphrase != "" {
		flags.keyPassword = flags.sshCertKeyPassphrase
	}

	var privateKey, publicKey []byte
	sPubKey := ""
	//support for local generated keypair or provided public key
	if flags.sshCertPubKey == SshCertPubKeyLocal {

		keySize := flags.sshCertKeySize
		if keySize <= 0 {
			keySize = 3072
		}

		privateKey, publicKey, err = util.GenerateSshKeyPair(keySize, flags.keyPassword, flags.sshCertKeyId, flags.format)

		if err != nil {
			return err
		}

		sPubKey = string(publicKey)
		req.PublicKeyData = sPubKey
	}

	if isPubKeyInFile() {
		pubKeyS, err := getSshPubKeyFromFile()

		if err != nil {
			return err
		}

		if pubKeyS == "" {
			return fmt.Errorf("specified public key in %s is empty", flags.sshCertPubKey)
		}

		req.PublicKeyData = pubKeyS
	}

	req.Timeout = time.Duration(flags.timeout) * time.Second
	data, err := connector.RequestSSHCertificate(req)

	if err != nil {
		return err
	}

	// 'Rejected' status is handled in the connector
	if (data.ProcessingDetails.Status == "Pending Issue") || (data.ProcessingDetails.Status == "Issued" && data.CertificateData == "") {
		logf("SSH certificate was successfully requested. Retrieving the certificate data.")

		flags.pickupID = data.DN
		retReq := certificate.SshCertRequest{
			PickupID:                  flags.pickupID,
			IncludeCertificateDetails: true,
		}
		if flags.keyPassword != "" {
			retReq.PrivateKeyPassphrase = flags.keyPassword
		}

		retReq.Timeout = time.Duration(10) * time.Second
		data, err = connector.RetrieveSSHCertificate(&retReq)
		if err != nil {
			return fmt.Errorf("Failed to retrieve SSH certificate '%s'. Error: %s", flags.pickupID, err)
		}
	} else {
		logf("Successfully issued SSH certificate with Key ID '%s'", data.CertificateDetails.KeyID)
	}

	//this case is when the keypair is local generated
	if data.PrivateKeyData == "" {
		data.PrivateKeyData = string(privateKey)
	}
	if sPubKey != "" {
		data.PublicKeyData = sPubKey
	}

	printSshMetadata(data)
	privateKeyS := data.PrivateKeyData
	if isServiceGenerated() {
		privateKeyS = AddLineEnding(privateKeyS)
	}

	privateKeyFileName := flags.sshFileCertEnroll
	if privateKeyFileName == "" {
		privateKeyFileName = data.CertificateDetails.KeyID
	}

	// Check if the files already exist and prompt the user to overwrite
	if !flags.noPrompt {
		err = validateExistingFile(privateKeyFileName)
		if err != nil {
			return err
		}
	}

	err = writeSshFiles(privateKeyFileName, []byte(privateKeyS), []byte(data.PublicKeyData), []byte(data.CertificateData))
	if err != nil {
		return err
	}

	return nil
}

func fillSshCertificateRequest(req *certificate.SshCertRequest, cf *commandFlags) *certificate.SshCertRequest {

	if cf.sshCertTemplate != "" {
		req.Template = cf.sshCertTemplate
	}

	if cf.sshCertKeyId != "" {
		req.KeyId = cf.sshCertKeyId
	}

	if cf.sshCertObjectName != "" {
		req.ObjectName = cf.sshCertObjectName
	}

	if cf.sshCertValidHours > 0 {
		req.ValidityPeriod = strconv.Itoa(cf.sshCertValidHours) + "h"
	}

	if cf.sshCertFolder != "" {
		req.PolicyDN = cf.sshCertFolder
	}

	if len(cf.sshCertDestAddrs) > 0 {
		req.DestinationAddresses = cf.sshCertDestAddrs
	}

	if len(cf.sshCertPrincipal) > 0 {
		req.Principals = cf.sshCertPrincipal
	}

	if len(cf.sshCertExtension) > 0 {
		req.Extensions = cf.sshCertExtension
	}

	if len(cf.sshCertSourceAddrs) > 0 {
		req.SourceAddresses = cf.sshCertSourceAddrs
	}

	if cf.sshCertPubKeyData != "" {
		req.PublicKeyData = cf.sshCertPubKeyData
	}

	if cf.sshCertForceCommand != "" {
		req.ForceCommand = cf.sshCertForceCommand
	}

	return req
}

func doCommandCredMgmt1(c *cli.Context) error {
	err := validateCredMgmtFlags1(c.Command.Name)
	if err != nil {
		return err
	}
	validateOverWritingEnviromentVariables()

	err = setTLSConfig()
	if err != nil {
		return err
	}

	cfg, err := buildConfig(c, &flags)
	if err != nil {
		return fmt.Errorf("Failed to build vcert config: %s", err)
	}

	var clientP12 bool
	if flags.clientP12 != "" {
		clientP12 = true
	}

	connector, err := vcert.NewClient(&cfg, false) // Everything else requires an endpoint connection
	if err != nil {
		return fmt.Errorf("could not create connector: %s", err)
	}

	//getting the concrete connector
	var vaasConnector *cloud.Connector
	var tppConnector *tpp.Connector
	var fireflyConnector *firefly.Connector
	var okCasting bool

	//trying to cast to cloud.Connector
	vaasConnector, okCasting = connector.(*cloud.Connector)
	if !okCasting { // if the connector is not a cloud.Connector

		//trying to cast to tpp.Connector
		tppConnector, okCasting = connector.(*tpp.Connector)
		if !okCasting { // if the connector is not a tpp.Connector

			//trying to cast to firefly.Connector
			fireflyConnector, okCasting = connector.(*firefly.Connector)
			if !okCasting { // if the connector is not a firefly.Connector
				_, okCasting = connector.(*fake.Connector) //trying to cast to fake.Connector

				// if the connector is a fake.Connector
				if okCasting {
					panic("operation is not supported yet")
				} else { // if the connector is not a fake.Connector
					panic("it was not possible to get a supported connector")
				}
			}
		}
	}

	switch c.Command.Name {
	case commandGetCredName:
		if vaasConnector != nil {
			return getVaaSCredentials(vaasConnector, &cfg)
		} else if tppConnector != nil {
			return getTppCredentials(tppConnector, &cfg, clientP12)
		} else {
			return getFireflyCredentials(fireflyConnector, &cfg)
		}
	case commandCheckCredName:
		//TODO: quick workaround to supress logs when output is in JSON.
		if flags.credFormat != "json" {
			logf("Checking credentials...")
		}

		if cfg.Credentials.AccessToken != "" {
			resp, err := tppConnector.VerifyAccessToken(&endpoint.Authentication{
				AccessToken: cfg.Credentials.AccessToken,
			})
			if err != nil {
				return err
			}
			if flags.credFormat == "json" {
				if err := outputJSON(resp); err != nil {
					return err
				}
			} else {
				iso8601fmt := "2006-01-02T15:04:05Z"
				tm, _ := time.Parse(iso8601fmt, resp.AccessIssuedOn)
				accessExpires := tm.Add(time.Duration(resp.ValidFor) * time.Second).Format(iso8601fmt)
				fmt.Println("access_token_expires: ", accessExpires)
				fmt.Println("grant_expires: ", resp.Expires)
				fmt.Println("client_id: ", resp.ClientID)
				fmt.Println("scope: ", resp.Scope)
			}
		} else {
			return fmt.Errorf("Failed to determine credentials set")
		}
	case commandVoidCredName:
		if cfg.Credentials.AccessToken != "" {
			err := tppConnector.RevokeAccessToken(&endpoint.Authentication{
				AccessToken: cfg.Credentials.AccessToken,
			})
			if err != nil {
				return err
			}
			logf("Access token grant successfully revoked")
		} else {
			return fmt.Errorf("Failed to determine credentials set")
		}
	default:
		return fmt.Errorf("Unexpected credential operation %s", c.Command.Name)
	}

	return nil
}

func getTppCredentials(tppConnector *tpp.Connector, cfg *vcert.Config, clientP12 bool) error {
	//TODO: quick workaround to suppress logs when output is in JSON.
	if flags.credFormat != "json" {
		logf("Getting credentials...")
	}

	if cfg.Credentials.RefreshToken != "" {
		resp, err := tppConnector.RefreshAccessToken(&endpoint.Authentication{
			RefreshToken: cfg.Credentials.RefreshToken,
			ClientId:     flags.clientId,
			Scope:        flags.scope,
		})
		if err != nil {
			return err
		}
		if flags.credFormat == "json" {
			if err := outputJSON(resp); err != nil {
				return err
			}
		} else {
			tm := time.Unix(int64(resp.Expires), 0).UTC().Format(time.RFC3339)
			fmt.Println("access_token: ", resp.Access_token)
			fmt.Println("access_token_expires: ", tm)
			fmt.Println("refresh_token: ", resp.Refresh_token)
			fmt.Println("refresh_until: ", time.Unix(int64(resp.Refresh_until), 0).UTC().Format(time.RFC3339))
		}
	} else if cfg.Credentials.User != "" && cfg.Credentials.Password != "" {

		auth := &endpoint.Authentication{
			User:     cfg.Credentials.User,
			Password: cfg.Credentials.Password,
			Scope:    flags.scope,
			ClientId: flags.clientId}

		if flags.sshCred {
			auth.Scope = "ssh:manage"
		} else if flags.pmCred {
			auth.Scope = "certificate:manage,revoke;configuration:manage"
		}

		resp, err := tppConnector.GetRefreshToken(auth)
		if err != nil {
			return err
		}
		if flags.credFormat == "json" {
			if err := outputJSON(resp); err != nil {
				return err
			}
		} else {
			tm := time.Unix(int64(resp.Expires), 0).UTC().Format(time.RFC3339)
			fmt.Println("access_token: ", resp.Access_token)
			fmt.Println("access_token_expires: ", tm)
			if resp.Refresh_token != "" {
				fmt.Println("refresh_token: ", resp.Refresh_token)
				fmt.Println("refresh_until: ", time.Unix(int64(resp.Refresh_until), 0).UTC().Format(time.RFC3339))
			}
		}
	} else if clientP12 {
		resp, err := tppConnector.GetRefreshToken(&endpoint.Authentication{
			ClientPKCS12: clientP12,
			Scope:        flags.scope,
			ClientId:     flags.clientId})
		if err != nil {
			return err
		}
		if flags.credFormat == "json" {
			if err := outputJSON(resp); err != nil {
				return err
			}
		} else {
			tm := time.Unix(int64(resp.Expires), 0).UTC().Format(time.RFC3339)
			fmt.Println("access_token: ", resp.Access_token)
			fmt.Println("access_token_expires: ", tm)
			if resp.Refresh_token != "" {
				fmt.Println("refresh_token: ", resp.Refresh_token)
				fmt.Println("refresh_until: ", time.Unix(int64(resp.Refresh_until), 0).UTC().Format(time.RFC3339))
			}
		}
	} else {
		return fmt.Errorf("failed to determine credentials set")
	}

	return nil
}

func getVaaSCredentials(vaasConnector *cloud.Connector, cfg *vcert.Config) error {
	//TODO: quick workaround to suppress logs when output is in JSON.
	if flags.credFormat != "json" {
		logf("Getting credentials...")
	}

	if cfg.Credentials.User != "" {

		statusCode, userDetails, err := vaasConnector.CreateAPIUserAccount(cfg.Credentials.User, cfg.Credentials.Password)

		if err != nil {
			return fmt.Errorf("failed to create a User Account/rotate API Key in VaaS: %s", err)
		}

		apiKey := userDetails.APIKey

		if flags.credFormat == "json" {
			if err := outputJSON(apiKey); err != nil {
				return err
			}
		} else {
			var headerMessage string
			if statusCode == http.StatusCreated {
				headerMessage = "the user account was created successfully. To complete the registration please review your email account and follow the link."
			} else if statusCode == http.StatusAccepted {
				headerMessage = "the user account already exists therefore the API Key was rotated. To complete the activation of the rotated API Key," +
					" please review your email account and follow the link."
			} else { // only is expected that the status code returned is 201 or 202
				return fmt.Errorf("unexpected http status code when the useraccount is tried to be created or api key rotated: %d", statusCode)
			}

			fmt.Println(headerMessage)
			fmt.Println("api_key: ", apiKey.Key)
			fmt.Println("api_key_expires: ", apiKey.ValidityEndDateString)
		}
	} else {
		return fmt.Errorf("failed to determine credentials set")
	}

	return nil
}

func getFireflyCredentials(fireflyConnector *firefly.Connector, cfg *vcert.Config) error {
	//TODO: quick workaround to suppress logs when output is in JSON.
	if flags.credFormat != "json" {
		logf("Getting credentials...")
	}

	token, err := fireflyConnector.Authorize(cfg.Credentials)

	if err != nil {
		return err
	}
	if flags.credFormat == "json" {
		if err := outputJSON(token); err != nil {
			return err
		}
	} else {
		fmt.Println("access_token: ", token.AccessToken)
		fmt.Println("refresh_token: ", token.RefreshToken)
		fmt.Println("token_type: ", token.TokenType)
		fmt.Println("access_token_expires: ", token.Expiry)
	}

	return nil
}

func doCommandGenCSR1(c *cli.Context) error {
	err := validateGenerateFlags1(c.Command.Name)
	if err != nil {
		return err
	}
	key, csr, err := generateCsrForCommandGenCsr(&flags, []byte(flags.keyPassword))
	if err != nil {
		return err
	}
	err = writeOutKeyAndCsr(c.Command.Name, &flags, key, csr)
	if err != nil {
		return err
	}

	return nil
}

func doCommandPickup1(c *cli.Context) error {

	isServiceGen := IsCSRServiceVaaSGenerated(c.Command.Name)
	wasPasswordEmpty := false
	if flags.noPrompt && flags.keyPassword == "" && flags.format != "pkcs12" && flags.format != "jks" && (isServiceGen || isTppConnector(c.Command.Name)) {
		flags.keyPassword = fmt.Sprintf("t%d-%s.tem.pwd", time.Now().Unix(), randRunes(4))
		wasPasswordEmpty = true
	}

	err := validatePickupFlags1(c.Command.Name)
	if err != nil {
		return err
	}
	err = setTLSConfig()
	if err != nil {
		return err
	}

	validateOverWritingEnviromentVariables()

	cfg, err := buildConfig(c, &flags)
	if err != nil {
		return fmt.Errorf("Failed to build vcert config: %s", err)
	}

	connector, err := vcert.NewClient(&cfg) // Everything else requires an endpoint connection
	if err != nil {
		logf("Unable to connect to %s: %s", cfg.ConnectorType, err)
	} else {
		logf("Successfully connected to %s", cfg.ConnectorType)
	}

	if flags.pickupIDFile != "" {
		bytes, err := os.ReadFile(flags.pickupIDFile)
		if err != nil {
			return fmt.Errorf("Failed to read Pickup ID value: %s", err)
		}
		flags.pickupID = strings.TrimSpace(string(bytes))
	}
	var req = &certificate.Request{
		PickupID:    flags.pickupID,
		ChainOption: certificate.ChainOptionFromString(flags.chainOption),
	}
	if flags.keyPassword != "" {
		// key password is provided, which means will be requesting private key
		req.KeyPassword = flags.keyPassword
		req.FetchPrivateKey = true
	}
	var pcc *certificate.PEMCollection
	pcc, err = retrieveCertificate(connector, req, time.Duration(flags.timeout)*time.Second)
	if err != nil {
		errStr := err.Error()
		sliceString := strings.Split(errStr, ":")
		size := len(sliceString)
		errToValidate := sliceString[size-1]
		if strings.TrimSpace(errToValidate) == "Failed to lookup private key vault id" && wasPasswordEmpty {
			req.KeyPassword = ""
			req.FetchPrivateKey = false
			pcc, err = retrieveCertificate(connector, req, time.Duration(flags.timeout)*time.Second)

			if err != nil {
				return fmt.Errorf("Failed to retrieve certificate: %s", err)
			}

		} else {
			return fmt.Errorf("Failed to retrieve certificate: %s", err)
		}
	}
	logf("Successfully retrieved request for %s", flags.pickupID)

	if pcc.PrivateKey != "" && (flags.format == Pkcs12 || flags.format == JKSFormat || flags.format == util.LegacyPem) || (flags.noPrompt && wasPasswordEmpty && pcc.PrivateKey != "") {
		privKey, err := util.DecryptPkcs8PrivateKey(pcc.PrivateKey, flags.keyPassword)
		if err != nil {
			if err.Error() == "pkcs8: only PBES2 supported" && connector.GetType() == endpoint.ConnectorTypeTPP {
				return fmt.Errorf("ERROR: To continue, you must select either the SHA1 3DES or SHA256 AES256 private key PBE algorithm. In a web browser, log in to TLS Protect and go to Configuration > Folders, select your zone, then click Certificate Policy and expand Show Advanced Options to make the change.")
			}
			return err
		}
		pcc.PrivateKey = privKey
	}

	if pcc.PrivateKey != "" && flags.format == util.LegacyPem && !wasPasswordEmpty {
		pcc.PrivateKey, err = util.EncryptPkcs1PrivateKey(pcc.PrivateKey, flags.keyPassword)
		if err != nil {
			return err
		}
	}

	if wasPasswordEmpty {
		flags.keyPassword = ""
	}

	result := &Result{
		Pcc:      pcc,
		PickupId: flags.pickupID,
		Config: &Config{
			Command:      c.Command.Name,
			Format:       flags.format,
			JKSAlias:     flags.jksAlias,
			JKSPassword:  flags.jksPassword,
			ChainOption:  certificate.ChainOptionFromString(flags.chainOption),
			AllFile:      flags.file,
			KeyFile:      flags.keyFile,
			CertFile:     flags.certFile,
			ChainFile:    flags.chainFile,
			PickupIdFile: flags.pickupIDFile,
			KeyPassword:  flags.keyPassword,
		},
	}
	err = result.Flush()

	if err != nil {
		return fmt.Errorf("Failed to output the results: %s", err)
	}
	return nil
}

func doCommandRevoke1(c *cli.Context) error {
	err := validateRevokeFlags1(c.Command.Name)
	if err != nil {
		return err
	}
	err = setTLSConfig()
	if err != nil {
		return err
	}

	validateOverWritingEnviromentVariables()

	cfg, err := buildConfig(c, &flags)
	if err != nil {
		return fmt.Errorf("Failed to build vcert config: %s", err)
	}

	connector, err := vcert.NewClient(&cfg) // Everything else requires an endpoint connection
	if err != nil {
		logf("Unable to connect to %s: %s", cfg.ConnectorType, err)
	} else {
		logf("Successfully connected to %s", cfg.ConnectorType)
	}

	var revReq = &certificate.RevocationRequest{}
	switch true {
	case flags.distinguishedName != "":
		revReq.CertificateDN = flags.distinguishedName
		revReq.Disable = !flags.noRetire
	case flags.thumbprint != "":
		revReq.Thumbprint = flags.thumbprint
		revReq.Disable = false
	default:
		return fmt.Errorf("Certificate DN or Thumbprint is required")
	}

	requestedFor := func() string {
		if flags.distinguishedName != "" {
			return flags.distinguishedName
		}
		if flags.thumbprint != "" {
			return flags.thumbprint
		}
		return ""
	}()

	revReq.Reason = flags.revocationReason
	revReq.Comments = "revocation request from command line utility"

	err = connector.RevokeCertificate(revReq)
	if err != nil {
		return fmt.Errorf("Failed to revoke certificate: %s", err)
	}
	logf("Successfully created revocation request for %s", requestedFor)

	return nil
}

func doCommandRetire(c *cli.Context) error {
	err := validateRetireFlags(c.Command.Name)
	if err != nil {
		return err
	}
	err = setTLSConfig()
	if err != nil {
		return err
	}

	validateOverWritingEnviromentVariables()

	cfg, err := buildConfig(c, &flags)
	if err != nil {
		return fmt.Errorf("Failed to build vcert config: %s", err)
	}

	connector, err := vcert.NewClient(&cfg) // Everything else requires an endpoint connection
	if err != nil {
		logf("Unable to connect to %s: %s", cfg.ConnectorType, err)
	} else {
		logf("Successfully connected to %s", cfg.ConnectorType)
	}

	var retReq = &certificate.RetireRequest{}
	switch true {
	case flags.distinguishedName != "":
		retReq.CertificateDN = flags.distinguishedName
	case flags.thumbprint != "":
		retReq.Thumbprint = flags.thumbprint
	default:
		return fmt.Errorf("Certificate DN or Thumbprint is required")
	}

	requestedFor := func() string {
		if flags.distinguishedName != "" {
			return flags.distinguishedName
		}
		if flags.thumbprint != "" {
			return flags.thumbprint
		}
		return ""
	}()

	err = connector.RetireCertificate(retReq)
	if err != nil {
		return fmt.Errorf("Failed to retire certificate: %s", err)
	}
	logf("Successfully retired certificate for %s", requestedFor)

	return nil
}

func doCommandCreatePolicy(c *cli.Context) error {

	err := validateSetPolicyFlags(c.Command.Name)

	if err != nil {
		return err
	}

	err = setTLSConfig()
	if err != nil {
		return err
	}

	policyName := flags.policyName
	policySpecLocation := flags.policySpecLocation

	logf("Loading policy specification from %s", policySpecLocation)

	file, bytes, err := policy.GetFileAndBytes(policySpecLocation)

	if err != nil {
		return err
	}

	if flags.verbose {
		logf("Policy specification file was successfully opened")
	}

	fileExt := policy.GetFileType(policySpecLocation)
	fileExt = strings.ToLower(fileExt)

	if flags.verifyPolicyConfig {
		err = policy.VerifyPolicySpec(bytes, fileExt)
		if err != nil {
			err = fmt.Errorf("policy specification file is not valid: %s", err)
			return err
		} else {
			logf("policy specification %s is valid", policySpecLocation)
			return nil
		}
	}

	//based on the extension call the appropriate method to feed the policySpecification
	//structure.
	var policySpecification policy.PolicySpecification
	if fileExt == policy.JsonExtension {
		err = json.Unmarshal(bytes, &policySpecification)
		if err != nil {
			return err
		}
	} else if fileExt == policy.YamlExtension {
		err = yaml.Unmarshal(bytes, &policySpecification)
		if err != nil {
			return err
		}
	} else {
		return fmt.Errorf("the specified file is not supported")
	}

	cfg, err := buildConfig(c, &flags)

	if err != nil {
		return fmt.Errorf("failed to build vcert config: %s", err)
	}
	connector, err := vcert.NewClient(&cfg)

	if err != nil {
		return err
	}

	_, err = connector.SetPolicy(policyName, &policySpecification)

	defer file.Close()

	return err
}

func doCommandGetPolicy(c *cli.Context) error {

	err := validateGetPolicyFlags(c.Command.Name)

	if err != nil {
		return err
	}

	err = setTLSConfig()
	if err != nil {
		return err
	}

	policyName := flags.policyName

	policySpecLocation := flags.policySpecLocation

	var ps *policy.PolicySpecification

	if !flags.policyConfigStarter {

		cfg, err := buildConfig(c, &flags)
		if err != nil {
			return fmt.Errorf("failed to build vcert config: %s", err)
		}

		connector, err := vcert.NewClient(&cfg)

		if err != nil {

			return err

		}

		ps, err = connector.GetPolicy(policyName)

		if err != nil {
			return err
		}

	} else {

		ps = policy.GetPolicySpec()

	}

	var b []byte

	if policySpecLocation != "" {

		fileExt := policy.GetFileType(policySpecLocation)
		fileExt = strings.ToLower(fileExt)
		if fileExt == policy.JsonExtension {
			b, _ = json.MarshalIndent(ps, "", "  ")
			if err != nil {
				return err
			}
		} else if fileExt == policy.YamlExtension {
			b, _ = yaml.Marshal(ps)
			if err != nil {
				return err
			}
		} else {
			return fmt.Errorf("the specified byte is not supported")
		}

		err = os.WriteFile(policySpecLocation, b, 0600)
		if err != nil {
			return err
		}
		log.Printf("policy was written in: %s", policySpecLocation)

	} else {

		b, _ = json.MarshalIndent(ps, "", "  ")

		if err != nil {
			return err
		}
		log.Println("Policy is:")
		fmt.Println(string(b))
	}

	return nil
}

func doCommandRenew1(c *cli.Context) error {
	err := validateRenewFlags1(c.Command.Name)
	if err != nil {
		return err
	}

	err = setTLSConfig()
	if err != nil {
		return err
	}

	validateOverWritingEnviromentVariables()
	cfg, err := buildConfig(c, &flags)
	if err != nil {
		return fmt.Errorf("Failed to build vcert config: %s", err)
	}

	connector, err := vcert.NewClient(&cfg) // Everything else requires an endpoint connection
	if err != nil {
		logf("Unable to connect to %s: %s", cfg.ConnectorType, err)
	} else {
		logf("Successfully connected to %s", cfg.ConnectorType)
	}

	var req = &certificate.Request{}
	var pcc = &certificate.PEMCollection{}

	searchReq := &certificate.Request{
		PickupID:   flags.distinguishedName,
		Thumbprint: flags.thumbprint,
	}

	// here we fetch old cert anyway
	oldPcc, err := connector.RetrieveCertificate(searchReq)
	if err != nil {
		return fmt.Errorf("Failed to fetch old certificate by id %s: %s", flags.distinguishedName, err)
	}
	oldCertBlock, _ := pem.Decode([]byte(oldPcc.Certificate))
	if oldCertBlock == nil || oldCertBlock.Type != "CERTIFICATE" {
		return fmt.Errorf("Failed to fetch old certificate by id %s: PEM parse error", flags.distinguishedName)
	}
	oldCert, err := x509.ParseCertificate([]byte(oldCertBlock.Bytes))
	if err != nil {
		return fmt.Errorf("Failed to fetch old certificate by id %s: %s", flags.distinguishedName, err)
	}
	// now we have old one
	logf("Fetched the latest certificate. Serial: %x, NotAfter: %s", oldCert.SerialNumber, oldCert.NotAfter)

	switch true {
	case strings.HasPrefix(flags.csrOption, "file:"):
		// will be just sending CSR to backend
		req = fillCertificateRequest(req, &flags)

	case "local" == flags.csrOption || "" == flags.csrOption:
		// restore certificate request from old certificate
		req = certificate.NewRequest(oldCert)
		// override values with those from command line flags
		req = fillCertificateRequest(req, &flags)

	case "service" == flags.csrOption:
		// logger.Panic("service side renewal is not implemented")
		req = fillCertificateRequest(req, &flags)

	default:
		return fmt.Errorf("unexpected -csr option: %s", flags.csrOption)
	}

	// here we ignore zone for Renew action, however, API still needs it
	zoneConfig := &endpoint.ZoneConfiguration{}

	err = connector.GenerateRequest(zoneConfig, req)
	if err != nil {
		return err
	}

	requestedFor := func() string {
		if flags.distinguishedName != "" {
			return flags.distinguishedName
		}
		if flags.thumbprint != "" {
			return flags.thumbprint
		}
		return ""
	}()

	logf("Successfully created request for %s", requestedFor)

	renewReq := generateRenewalRequest(&flags, req)

	flags.pickupID, err = connector.RenewCertificate(renewReq)

	if err != nil {
		return err
	}
	logf("Successfully posted renewal request for %s, will pick up by %s", requestedFor, flags.pickupID)

	passwordAutogenerated := false
	if flags.noPickup {
		pcc, err = certificate.NewPEMCollection(nil, req.PrivateKey, []byte(flags.keyPassword), flags.format)
		if err != nil {
			return err
		}
	} else {
		req.PickupID = flags.pickupID
		req.ChainOption = certificate.ChainOptionFromString(flags.chainOption)
		req.KeyPassword = flags.keyPassword

		if flags.noPrompt && flags.keyPassword == "" && flags.format != "pkcs12" && flags.format != "jks" && flags.csrOption == "service" {
			flags.keyPassword = fmt.Sprintf("t%d-%s.tem.pwd", time.Now().Unix(), randRunes(4))
			req.KeyPassword = flags.keyPassword
			passwordAutogenerated = true
		}

		req.Timeout = time.Duration(180) * time.Second
		pcc, err = retrieveCertificate(connector, req, time.Duration(flags.timeout)*time.Second)
		if err != nil {
			return err
		}
		logf("Successfully retrieved request for %s", flags.pickupID)

		if req.CsrOrigin == certificate.LocalGeneratedCSR {
			// otherwise private key can be taken from *req
			err := pcc.AddPrivateKey(req.PrivateKey, []byte(flags.keyPassword), flags.format)
			if err != nil {
				log.Fatal(err)
			}
		}
	}

	// Creates a temporary password for service generated csr if following validation is fulfilled.
	// Analyzing validation assuming that pkcs12, jks and service flags are true
	//+-------------+----------------+----------------------------------------------------------------------+
	//| --no-prompt | --key-password |                    What happens in validation?                       |
	//|-------------|----------------|----------------------------------------------------------------------|
	//|    true     |      true      |VCert will ignore prompt and create a certificate with given password |
	//|-------------|----------------|----------------------------------------------------------------------|
	//|    false    |      true      |VCert will ignore prompt and create a certificate with given password |
	//|-------------|----------------|----------------------------------------------------------------------|
	//|    true     |     false      |VCert will ignore prompt and create a certificate with NO password set|
	//|-------------|----------------|----------------------------------------------------------------------|
	//|    false    |     false      |VCert will prompt to enter password and process will not be completed |
	//|             |                |until password is provided by user                                    |
	//+-------------+----------------+----------------------------------------------------------------------+
	if (pcc.PrivateKey != "" && (flags.format == Pkcs12 || flags.format == JKSFormat)) || (flags.format == util.LegacyPem && flags.csrOption == "service") || flags.noPrompt && passwordAutogenerated {
		privKey, err := util.DecryptPkcs8PrivateKey(pcc.PrivateKey, flags.keyPassword)
		if err != nil {
			if err.Error() == "pkcs8: only PBES2 supported" && connector.GetType() == endpoint.ConnectorTypeTPP {
				return fmt.Errorf("ERROR: To continue, you must select either the SHA1 3DES or SHA256 AES256 private key PBE algorithm. In a web browser, log in to TLS Protect and go to Configuration > Folders, select your zone, then click Certificate Policy and expand Show Advanced Options to make the change.")
			}
			return err
		}
		pcc.PrivateKey = privKey
	}

	if flags.csrOption == "service" && flags.format == util.LegacyPem && !passwordAutogenerated {
		pcc.PrivateKey, err = util.EncryptPkcs1PrivateKey(pcc.PrivateKey, flags.keyPassword)
		if err != nil {
			return nil
		}
	}

	// removing temporary password if it was set
	if passwordAutogenerated {
		flags.keyPassword = ""
	}

	// check if previous and renewed certificates are of the same private key
	newCertBlock, _ := pem.Decode([]byte(pcc.Certificate))
	if newCertBlock != nil && newCertBlock.Type == "CERTIFICATE" {
		newCert, err := x509.ParseCertificate(newCertBlock.Bytes)
		if err == nil {
			old, _ := json.Marshal(oldCert.PublicKey)
			newCrt, _ := json.Marshal(newCert.PublicKey)
			if len(old) > 0 && string(old) == string(newCrt) {
				logf("WARNING: private key reused")
			}
		}
	}

	result := &Result{
		Pcc:      pcc,
		PickupId: flags.pickupID,
		Config: &Config{
			Command:      c.Command.Name,
			Format:       flags.format,
			JKSAlias:     flags.jksAlias,
			JKSPassword:  flags.jksPassword,
			ChainOption:  certificate.ChainOptionFromString(flags.chainOption),
			AllFile:      flags.file,
			KeyFile:      flags.keyFile,
			CertFile:     flags.certFile,
			ChainFile:    flags.chainFile,
			PickupIdFile: flags.pickupIDFile,
			KeyPassword:  flags.keyPassword,
		},
	}
	err = result.Flush()

	if err != nil {
		return fmt.Errorf("Failed to output the results: %s", err)
	}
	return nil
}

func doCommandSshGetConfig(c *cli.Context) error {

	err := validateGetSshConfigFlags(c.Command.Name)

	if err != nil {
		return err
	}

	err = setTLSConfig()
	if err != nil {
		return err
	}

	cfg, err := buildConfig(c, &flags)
	if err != nil {
		return fmt.Errorf("failed to build vcert config: %s", err)
	}

	connector, err := vcert.NewClient(&cfg)

	if err != nil {
		strErr := (err).Error()
		if strErr != "vcert error: your data contains problems: auth error: failed to authenticate: can't determine valid credentials set" {
			logf("Unable to build connector for %s: %s", cfg.ConnectorType, err)
		} else {
			logf("Successfully built connector for %s", cfg.ConnectorType)
		}
	} else {
		logf("Successfully built connector for %s", cfg.ConnectorType)
	}

	err = connector.Ping()

	if err != nil {
		logf("Unable to connect to %s: %s", cfg.ConnectorType, err)
	} else {
		logf("Successfully connected to %s", cfg.ConnectorType)
	}

	req := &certificate.SshCaTemplateRequest{}
	if flags.sshCertTemplate != "" {
		req.Template = flags.sshCertTemplate
	}
	if flags.sshCertGuid != "" {
		req.Guid = flags.sshCertGuid
	}

	conf, err := connector.RetrieveSshConfig(req)
	if err != nil {
		return err
	}

	fmt.Println()
	fmt.Println("CA public key:")
	fmt.Println(conf.CaPublicKey)

	if len(conf.Principals) > 0 {
		fmt.Println()
		fmt.Println("Principals:")
		for _, v := range conf.Principals {
			fmt.Println(v)
		}
	}

	if flags.sshFileGetConfig != "" {
		// Check if the file already exists and prompt the user to overwrite
		if !flags.noPrompt {
			err = validateExistingFile(flags.sshFileGetConfig)
			if err != nil {
				return err
			}
		}

		err = writeToFile([]byte(conf.CaPublicKey), flags.sshFileGetConfig, 0600)
		if err != nil {
			return err
		}
	}

	return nil
}

func generateCsrForCommandGenCsr(cf *commandFlags, privateKeyPass []byte) (privateKey []byte, csr []byte, err error) {
	certReq := &certificate.Request{}
	if cf.keyType != nil {
		certReq.KeyType = *cf.keyType
	}
	certReq.KeyLength = cf.keySize
	if cf.keyCurve != certificate.EllipticCurveNotSet {
		certReq.KeyCurve = cf.keyCurve
	}
	err = certReq.GeneratePrivateKey()
	if err != nil {
		return
	}

	var pBlock *pem.Block
	if len(privateKeyPass) == 0 {
		pBlock, err = certificate.GetPrivateKeyPEMBock(certReq.PrivateKey)
		if err != nil {
			return
		}
		privateKey = pem.EncodeToMemory(pBlock)
	} else {
		pBlock, err = certificate.GetEncryptedPrivateKeyPEMBock(certReq.PrivateKey, privateKeyPass)
		if err != nil {
			return
		}
		privateKey = pem.EncodeToMemory(pBlock)
	}
	certReq = fillCertificateRequest(certReq, cf)
	err = certReq.GenerateCSR()
	if err != nil {
		return
	}
	err = certReq.GeneratePrivateKey()
	if err != nil {
		return
	}
	csr = certReq.GetCSR()

	return
}

func writeOutKeyAndCsr(commandName string, cf *commandFlags, key []byte, csr []byte) (err error) {
	pcc := &certificate.PEMCollection{}
	pcc.CSR = string(csr[:])
	pcc.PrivateKey = string(key[:])

	result := &Result{
		Pcc:      pcc,
		PickupId: "",
		Config: &Config{
			Command:      commandName,
			Format:       cf.csrFormat,
			ChainOption:  certificate.ChainOptionFromString(cf.chainOption),
			AllFile:      cf.file,
			KeyFile:      cf.keyFile,
			CSRFile:      cf.csrFile,
			ChainFile:    "",
			PickupIdFile: "",
			KeyPassword:  cf.keyPassword,
		},
	}

	err = result.Flush()
	return
}

func doCommandSshPickup(c *cli.Context) error {

	err := validateSshRetrieveFlags(c.Command.Name)

	if err != nil {
		return err
	}

	err = setTLSConfig()
	if err != nil {
		return err
	}

	cfg, err := buildConfig(c, &flags)
	if err != nil {
		return fmt.Errorf("Failed to build vcert config: %s", err)
	}

	connector, err := vcert.NewClient(&cfg) // Everything else requires an endpoint connection
	if err != nil {
		logf("Unable to connect to %s: %s", cfg.ConnectorType, err)
	} else {
		logf("Successfully connected to %s", cfg.ConnectorType)
	}

	var req certificate.SshCertRequest

	req = buildSshCertRequest(req, &flags)

	req.Timeout = time.Duration(10) * time.Second
	data, err := connector.RetrieveSSHCertificate(&req)

	if err != nil {
		return fmt.Errorf("failed to retrieve certificate: %s", err)
	}
	logf("Successfully retrieved request for %s", data.DN)

	printSshMetadata(data)
	privateKeyS := data.PrivateKeyData
	if privateKeyS != "" {
		privateKeyS = AddLineEnding(privateKeyS)
	}

	// If --file is not set, use Key ID as filename
	privateKeyFileName := flags.sshFileCertEnroll
	if privateKeyFileName == "" {
		privateKeyFileName = data.CertificateDetails.KeyID
	}

	// Check if the files already exist and prompt the user to overwrite
	if !flags.noPrompt {
		err = validateExistingFile(privateKeyFileName)
		if err != nil {
			return err
		}
	}

	err = writeSshFiles(privateKeyFileName, []byte(privateKeyS), []byte(data.PublicKeyData), []byte(data.CertificateData))
	if err != nil {
		return err
	}

	return nil
}

func buildSshCertRequest(r certificate.SshCertRequest, cf *commandFlags) certificate.SshCertRequest {

	if cf.sshCertKeyPassphrase != "" {
		cf.keyPassword = cf.sshCertKeyPassphrase
	}

	if cf.sshCertPickupId != "" {
		r.PickupID = cf.sshCertPickupId
	}

	if cf.sshCertGuid != "" {
		r.Guid = cf.sshCertGuid
	}

	if cf.keyPassword != "" {
		r.PrivateKeyPassphrase = cf.keyPassword
	}

	r.IncludeCertificateDetails = true

	return r
}<|MERGE_RESOLUTION|>--- conflicted
+++ resolved
@@ -22,10 +22,6 @@
 	"encoding/json"
 	"encoding/pem"
 	"fmt"
-<<<<<<< HEAD
-	"io/ioutil"
-=======
->>>>>>> b05b094f
 	"log"
 	"net"
 	"net/http"
@@ -35,21 +31,6 @@
 	"strings"
 	"time"
 
-<<<<<<< HEAD
-	"github.com/Venafi/vcert/v4/pkg/venafi/cloud"
-	"github.com/Venafi/vcert/v4/pkg/venafi/fake"
-	"github.com/Venafi/vcert/v4/pkg/venafi/firefly"
-	"github.com/Venafi/vcert/v4/pkg/venafi/tpp"
-
-	"github.com/Venafi/vcert/v4/pkg/policy"
-	"github.com/Venafi/vcert/v4/pkg/util"
-	"gopkg.in/yaml.v2"
-
-	"github.com/Venafi/vcert/v4"
-	"github.com/Venafi/vcert/v4/pkg/certificate"
-	"github.com/Venafi/vcert/v4/pkg/endpoint"
-=======
->>>>>>> b05b094f
 	"github.com/urfave/cli/v2"
 	"golang.org/x/crypto/pkcs12"
 	"gopkg.in/yaml.v2"
@@ -61,6 +42,7 @@
 	"github.com/Venafi/vcert/v5/pkg/util"
 	"github.com/Venafi/vcert/v5/pkg/venafi/cloud"
 	"github.com/Venafi/vcert/v5/pkg/venafi/fake"
+	"github.com/Venafi/vcert/v5/pkg/venafi/firefly"
 	"github.com/Venafi/vcert/v5/pkg/venafi/tpp"
 )
 
@@ -88,19 +70,12 @@
 		Action: doCommandCredMgmt1,
 		Usage:  "To obtain a new credential (token) for authentication",
 		UsageText: ` vcert getcred -u https://tpp.example.com --username <TPP user> --password <TPP user password>
-<<<<<<< HEAD
 		vcert getcred --email <email address for VaaS headless registration> [--password <password>] [--format (text|json)]
 		vcert getcred -u https://tpp.example.com --p12-file <PKCS#12 client cert> --p12-password <PKCS#12 password> --trust-bundle /path-to/bundle.pem
 		vcert getcred -u https://tpp.example.com -t <TPP refresh token>
 		vcert getcred -u https://tpp.example.com -t <TPP refresh token> --scope <scopes and restrictions>
 		vcert getcred --platform firefly --token-url https://authorization-server.com/oauth/token --username <okta user> --password <okta user password> -- scope okta.behaviors.manage
 		vcert getcred --platform firefly --token-url https://authorization-server.com/oauth/token --client-id <okta client id> --client-secret <okta client secret> -- scope okta.behaviors.manage`,
-=======
-		 vcert getcred --email <email address for VaaS headless registration> [--password <password>] [--format (text|json)]
-		 vcert getcred -u https://tpp.example.com --p12-file <PKCS#12 client cert> --p12-password <PKCS#12 password> --trust-bundle /path-to/bundle.pem
-		 vcert getcred -u https://tpp.example.com -t <TPP refresh token>
-		 vcert getcred -u https://tpp.example.com -t <TPP refresh token> --scope <scopes and restrictions>`,
->>>>>>> b05b094f
 	}
 	commandCheckCred = &cli.Command{
 		Before:    runBeforeCommand,
