package cloudproviders

import (
	"context"
	"encoding/json"
	"fmt"
	"net/http"

	"github.com/Khan/genqlient/graphql"
	"github.com/google/uuid"

	"github.com/Venafi/vcert/v5/pkg/domain"
	"github.com/Venafi/vcert/v5/pkg/util"
)

//go:generate go run -mod=mod github.com/Khan/genqlient genqlient.yaml

type CloudProvidersClient struct {
	graphqlClient graphql.Client
}

func NewCloudProvidersClient(url string, httpClient *http.Client) *CloudProvidersClient {
	return &CloudProvidersClient{
		graphqlClient: graphql.NewClient(url, httpClient),
	}
}

func (c *CloudProvidersClient) GetCloudProviderByName(ctx context.Context, name string) (*domain.CloudProvider, error) {
	if name == "" {
		return nil, fmt.Errorf("cloud provider name cannot be empty")
	}
	resp, err := GetCloudProviderByName(ctx, c.graphqlClient, name)
	if err != nil {
		return nil, fmt.Errorf("failed to retrieve Cloud Provider with name %s: %w", name, err)
	}
	if resp == nil || resp.GetCloudProviders() == nil || len(resp.GetCloudProviders().Nodes) != 1 {
		return nil, fmt.Errorf("could not find Cloud Provider with name %s", name)
	}

	cp := resp.GetCloudProviders().Nodes[0]

	statusDetails := ""
	if cp.GetStatusDetails() != nil {
		statusDetails = *cp.GetStatusDetails()
	}

	return &domain.CloudProvider{
		ID:             cp.GetId(),
		Name:           cp.GetName(),
		Type:           string(cp.GetType()),
		Status:         string(cp.GetStatus()),
		StatusDetails:  statusDetails,
		KeystoresCount: cp.GetKeystoresCount(),
	}, nil
}

func (c *CloudProvidersClient) GetCloudKeystore(ctx context.Context, request domain.GetCloudKeystoreRequest) (*domain.CloudKeystore, error) {

	if request.CloudKeystoreID == nil {
		if request.CloudKeystoreName == nil || (request.CloudProviderID == nil && request.CloudProviderName == nil) {
			return nil, fmt.Errorf("following combinations are accepted for provisioning: keystore ID, or both provider Name and keystore Name, or both provider ID and keystore Name")
		}
	}

	resp, err := GetCloudKeystores(ctx, c.graphqlClient, request.CloudKeystoreID, request.CloudKeystoreName, request.CloudProviderID, request.CloudProviderName)
	msg := util.GetKeystoreOptionsString(request.CloudProviderID, request.CloudKeystoreID, request.CloudProviderName, request.CloudKeystoreName)
	if err != nil {
		return nil, fmt.Errorf("failed to retrieve Cloud Keystore with %s: %w", msg, err)
	}

	if resp == nil || resp.CloudKeystores == nil {
		return nil, fmt.Errorf("could not find keystore with %s", msg)
	}

	if len(resp.CloudKeystores.Nodes) != 1 {
		return nil, fmt.Errorf("could not find keystore with with %s", msg)
	}

	ck := resp.CloudKeystores.Nodes[0]

	return &domain.CloudKeystore{
		ID:                     ck.GetId(),
		Name:                   ck.GetName(),
		Type:                   string(ck.GetType()),
		MachineIdentitiesCount: ck.MachineIdentitiesCount,
	}, nil
}

<<<<<<< HEAD
func (c *CloudProvidersClient) GetMachineIdentity(ctx context.Context, request domain.GetCloudMachineIdentityRequest) (*domain.CloudMachineIdentity, error) {
	if request.MachineIdentityID == nil {
		return nil, fmt.Errorf("machine identity ID missing")
	}

	resp, err := GetMachineIdentities(ctx, c.graphqlClient, request.KeystoreID, request.MachineIdentityID, request.Fingerprints, request.NewlyDiscovered, request.Metadata)
	if err != nil {
		return nil, fmt.Errorf("failed to retrieve cloud machine identity with id %s: %w", *request.MachineIdentityID, err)
	}
	if len(resp.CloudMachineIdentities.Nodes) != 1 {
		return nil, fmt.Errorf("could not find cloud machine identity with with ID %s", *request.MachineIdentityID)
	}

	mi := resp.CloudMachineIdentities.Nodes[0]

	return mi.toDomain()
}

func getKeystoreOptionsString(cloudProviderID *string, cloudKeystoreID *string, cloudProviderName *string, cloudKeystoreName *string) string {
	msg := ""
	if cloudProviderID != nil {
		msg += fmt.Sprintf("Cloud Provider ID: %s, ", *cloudProviderID)
	}
	if cloudKeystoreID != nil {
		msg += fmt.Sprintf("Cloud Keystore ID: %s, ", *cloudKeystoreID)
	}
	if cloudProviderName != nil {
		msg += fmt.Sprintf("Cloud Provider Name: %s, ", *cloudProviderName)
	}
	if cloudKeystoreName != nil {
		msg += fmt.Sprintf("Cloud Keystore Name: %s", *cloudKeystoreName)
	}

	return msg
}

=======
>>>>>>> 8c021a66
func (c *CloudProvidersClient) ProvisionCertificate(ctx context.Context, certificateID string, cloudKeystoreID string, wsClientID string, options *CertificateProvisioningOptionsInput) (*domain.ProvisioningResponse, error) {
	if certificateID == "" {
		return nil, fmt.Errorf("certificateID cannot be empty")
	}
	if cloudKeystoreID == "" {
		return nil, fmt.Errorf("cloudKeystoreID cannot be empty")
	}
	if wsClientID == "" {
		return nil, fmt.Errorf("wsClientID cannot be empty")
	}
	resp, err := ProvisionCertificate(ctx, c.graphqlClient, certificateID, cloudKeystoreID, wsClientID, options)
	if err != nil {
		return nil, fmt.Errorf("failed to provision certificate with certificate ID %s, keystore ID %s and websocket ID %s: %w", certificateID, cloudKeystoreID, wsClientID, err)
	}

	if resp == nil || resp.ProvisionToCloudKeystore == nil {
		return nil, fmt.Errorf("failed to provision certificate with certificate ID %s, keystore ID %s and websocket ID %s", certificateID, cloudKeystoreID, wsClientID)
	}

	return &domain.ProvisioningResponse{
		WorkflowId:   resp.GetProvisionToCloudKeystore().GetWorkflowId(),
		WorkflowName: resp.GetProvisionToCloudKeystore().GetWorkflowName(),
	}, nil
}

func (v *GetMachineIdentitiesCloudMachineIdentitiesMachineIdentityConnectionNodesMachineIdentity) toDomain() (*domain.CloudMachineIdentity, error) {
	id, err := uuid.Parse(v.Id)
	if err != nil {
		return nil, fmt.Errorf("failed to parse cloud machine identity id %s: %w", v.Id, err)
	}
	keystoreID, err := uuid.Parse(v.CloudKeystoreId)
	if err != nil {
		return nil, fmt.Errorf("failed to parse cloud key store id %s: %w", v.CloudKeystoreId, err)
	}
	certificateID, err := uuid.Parse(v.CertificateId)
	if err != nil {
		return nil, fmt.Errorf("failed to parse cloud certificate id %s: %w", v.CertificateId, err)
	}
	providerIDStr := ""
	if v.CloudProviderId != nil {
		providerIDStr = *v.CloudProviderId
	}
	providerID, err := uuid.Parse(providerIDStr)
	if err != nil {
		return nil, fmt.Errorf("failed to parse cloud provider id %s: %w", providerIDStr, err)
	}

	keystoreName := ""
	if v.CloudKeystoreName != nil {
		keystoreName = *v.CloudKeystoreName
	}
	providerName := ""
	if v.CloudProviderName != nil {
		providerName = *v.CloudProviderName
	}
	statusDetails := ""
	if v.StatusDetails != nil {
		statusDetails = *v.StatusDetails
	}
	metadata, err := v.metadataToDomain()
	if err != nil {
		return nil, fmt.Errorf("failed to parse cloud certificate metadata: %w", err)
	}

	return &domain.CloudMachineIdentity{
		ID:                id,
		CloudKeystoreID:   keystoreID,
		CloudKeystoreName: keystoreName,
		CloudProviderID:   providerID,
		CloudProviderName: providerName,
		CertificateID:     certificateID,
		Metadata:          metadata,
		Status:            v.Status.toDomain(),
		StatusDetails:     statusDetails,
	}, nil
}

func (mis MachineIdentityStatus) toDomain() domain.MachineIdentityStatus {
	switch mis {
	case MachineIdentityStatusNew:
		return domain.MachineIdentityStatusNew
	case MachineIdentityStatusPending:
		return domain.MachineIdentityStatusPending
	case MachineIdentityStatusInstalled:
		return domain.MachineIdentityStatusInstalled
	case MachineIdentityStatusDiscovered:
		return domain.MachineIdentityStatusDiscovered
	case MachineIdentityStatusValidated:
		return domain.MachineIdentityStatusValidated
	case MachineIdentityStatusMissing:
		return domain.MachineIdentityStatusMissing
	case MachineIdentityStatusFailed:
		return domain.MachineIdentityStatusFailed
	default:
		return domain.MachineIdentityStatusUnknown
	}
}

func (v *GetMachineIdentitiesCloudMachineIdentitiesMachineIdentityConnectionNodesMachineIdentity) metadataToDomain() (*domain.CertificateCloudMetadata, error) {
	if v.Metadata == nil {
		return nil, nil
	}
	m := *v.Metadata

	data, err := json.Marshal(m)
	if err != nil {
		return nil, fmt.Errorf("failed to marshal cloud certificate metadata: %w", err)
	}

	values := make(map[string]interface{})
	err = json.Unmarshal(data, &values)
	if err != nil {
		return nil, fmt.Errorf("failed to unmarshal cloud certificate metadata: %w", err)
	}

	certMetadata := domain.NewCertificateCloudMetadata(values)
	return &certMetadata, nil
}<|MERGE_RESOLUTION|>--- conflicted
+++ resolved
@@ -86,7 +86,6 @@
 	}, nil
 }
 
-<<<<<<< HEAD
 func (c *CloudProvidersClient) GetMachineIdentity(ctx context.Context, request domain.GetCloudMachineIdentityRequest) (*domain.CloudMachineIdentity, error) {
 	if request.MachineIdentityID == nil {
 		return nil, fmt.Errorf("machine identity ID missing")
@@ -123,8 +122,6 @@
 	return msg
 }
 
-=======
->>>>>>> 8c021a66
 func (c *CloudProvidersClient) ProvisionCertificate(ctx context.Context, certificateID string, cloudKeystoreID string, wsClientID string, options *CertificateProvisioningOptionsInput) (*domain.ProvisioningResponse, error) {
 	if certificateID == "" {
 		return nil, fmt.Errorf("certificateID cannot be empty")
