--- conflicted
+++ resolved
@@ -403,6 +403,7 @@
 		Usage:       "Use to specify the application that will be using the token. \"vcert-cli\" is the default.",
 		Destination: &flags.clientId,
 	}
+
 	flagCustomField = &cli.StringSliceFlag{
 		Name:  "field",
 		Usage: "Use to specify custom fields in format 'key=value'. If many values for the same key are required, use syntax '--field key1=value1 --field key1=value2'",
@@ -463,13 +464,10 @@
 			flagNoPickup,
 			flagPickupIDFile,
 			flagTimeout,
-<<<<<<< HEAD
+			flagCustomField,
 			flagTlsAddress,
 			flagAppInfo,
 			flagInstance,
-=======
-			flagCustomField,
->>>>>>> a6cf2b46
 		)),
 	)
 
