/*
 * Copyright 2018 Venafi, Inc.
 *
 * Licensed under the Apache License, Version 2.0 (the "License");
 * you may not use this file except in compliance with the License.
 * You may obtain a copy of the License at
 *
 *  http://www.apache.org/licenses/LICENSE-2.0
 *
 * Unless required by applicable law or agreed to in writing, software
 * distributed under the License is distributed on an "AS IS" BASIS,
 * WITHOUT WARRANTIES OR CONDITIONS OF ANY KIND, either express or implied.
 * See the License for the specific language governing permissions and
 * limitations under the License.
 */

package cloud

import (
	"crypto/sha1"
	"crypto/x509"
	"encoding/hex"
	"encoding/pem"
	"fmt"
	"github.com/Venafi/vcert/pkg/certificate"
	"github.com/Venafi/vcert/pkg/endpoint"
	"github.com/Venafi/vcert/test"
	"os"
	"reflect"
	"strings"
	"testing"
	"time"
)

var ctx *test.Context

func init() {
	ctx = test.GetContext()
	// http.DefaultTransport.(*http.Transport).TLSClientConfig = &tls.Config{InsecureSkipVerify: true}

	if ctx.CloudAPIkey == "" {
		fmt.Println("API key cannot be empty. See Makefile")
		os.Exit(1)
	}
}

func getTestConnector(zone string) *Connector {
	url, _ := normalizeURL(ctx.CloudUrl)
	c, _ := NewConnector(url, zone, true, nil)
	return c
}

func TestPing(t *testing.T) {
	conn := getTestConnector("")
	err := conn.Ping()
	if err != nil {
		t.Fatalf("%s", err)
	}
}

func TestAuthenticate(t *testing.T) {
	conn := getTestConnector(ctx.CloudZone)
	err := conn.Authenticate(&endpoint.Authentication{APIKey: ctx.CloudAPIkey})
	if err != nil {
		t.Fatalf("%s", err)
	}
}

func TestReadZoneConfiguration(t *testing.T) {
	conn := getTestConnector(ctx.CloudZone)
	err := conn.Authenticate(&endpoint.Authentication{APIKey: ctx.CloudAPIkey})
	if err != nil {
		t.Fatalf("%s", err)
	}

	conn.SetZone("UnknownZone")
	_, err = conn.ReadZoneConfiguration()
	if err == nil {
		t.Fatalf("Unknown zone should have resulted in an error")
	}
	testCases := []struct {
		zone       string
		zoneConfig endpoint.ZoneConfiguration
	}{
		{ctx.CloudZone, endpoint.ZoneConfiguration{
			CustomAttributeValues: make(map[string]string),
		}},
		{os.Getenv("CLOUDZONE_RESTRICTED"), endpoint.ZoneConfiguration{
<<<<<<< HEAD
			Organization:          "Venafi, Inc.",
=======
			Organization:          "Venafi Inc.",
>>>>>>> d287f4cb
			OrganizationalUnit:    []string{"Integrations", "Integration"},
			Country:               "US",
			Province:              "Utah",
			Locality:              "Salt Lake",
			CustomAttributeValues: make(map[string]string),
		}},
	}
	for _, c := range testCases {
		conn.SetZone(c.zone)
		zoneConfig, err := conn.ReadZoneConfiguration()
		if err != nil {
			t.Fatalf("%s", err)
		}
		zoneConfig.Policy = endpoint.Policy{}
		if !reflect.DeepEqual(*zoneConfig, c.zoneConfig) {
			t.Fatalf("zone config for zone %s is not as expected \nget:    %+v \nexpect: %+v", c.zone, *zoneConfig, c.zoneConfig)
		}
	}

}

func TestRequestCertificate(t *testing.T) {
	conn := getTestConnector(ctx.CloudZone)
	conn.verbose = true
	err := conn.Authenticate(&endpoint.Authentication{APIKey: ctx.CloudAPIkey})
	if err != nil {
		t.Fatalf("%s", err)
	}
	zoneConfig, err := conn.ReadZoneConfiguration()
	if err != nil {
		t.Fatalf("%s", err)
	}
	req := certificate.Request{}
	req.Subject.CommonName = test.RandCN()
	req.Subject.Organization = []string{"Venafi, Inc."}
	req.Subject.OrganizationalUnit = []string{"Automated Tests"}
	err = conn.GenerateRequest(zoneConfig, &req)
	if err != nil {
		t.Fatalf("%s", err)
	}
	_, err = conn.RequestCertificate(&req)
	if err != nil {
		t.Fatalf("%s", err)
	}
}

func TestRetrieveCertificate(t *testing.T) {
	conn := getTestConnector(ctx.CloudZone)
	err := conn.Authenticate(&endpoint.Authentication{APIKey: ctx.CloudAPIkey})
	if err != nil {
		t.Fatalf("%s", err)
	}
	zoneConfig, err := conn.ReadZoneConfiguration()
	if err != nil {
		t.Fatalf("%s", err)
	}
	req := &certificate.Request{}
	req.Subject.CommonName = test.RandCN()
	req.Subject.Organization = []string{"Venafi, Inc."}
	req.Subject.OrganizationalUnit = []string{"Automated Tests"}
	err = conn.GenerateRequest(zoneConfig, req)
	if err != nil {
		t.Fatalf("%s", err)
	}
	pickupID, err := conn.RequestCertificate(req)
	if err != nil {
		t.Fatalf("%s", err)
	}
	req.PickupID = pickupID
	req.ChainOption = certificate.ChainOptionRootLast

	pcc, _ := certificate.NewPEMCollection(nil, nil, nil)
	startTime := time.Now()
	for {

		pcc, err = conn.RetrieveCertificate(req)
		if err != nil {
			_, ok := err.(endpoint.ErrCertificatePending)
			if ok {
				if time.Now().After(startTime.Add(time.Duration(600) * time.Second)) {
					err = endpoint.ErrRetrieveCertificateTimeout{CertificateID: pickupID}
					break
				}
				time.Sleep(time.Duration(10) * time.Second)
				continue
			}
			break
		}
		break
	}
	if err != nil {
		t.Fatalf("%s", err)
	}
	p, _ := pem.Decode([]byte(pcc.Certificate))
	cert, err := x509.ParseCertificate(p.Bytes)
	if err != nil {
		t.Fatalf("%s", err)
	}
	if req.Subject.CommonName != cert.Subject.CommonName {
		t.Fatalf("Retrieved certificate did not contain expected CN.  Expected: %s -- Actual: %s", req.Subject.CommonName, cert.Subject.CommonName)
	}

	p, _ = pem.Decode([]byte(pcc.Chain[0]))
	cert, err = x509.ParseCertificate(p.Bytes)
	if err != nil {
		t.Fatalf("%s", err)
	}
	if !cert.IsCA || fmt.Sprintf("%v", cert.Subject) == fmt.Sprintf("%v", cert.Issuer) {
		t.Fatalf("Expected Intermediate Root Certificate first, instead got Subject: %v -- Issuer %v", cert.Subject, cert.Issuer)
	}
}

func TestRetrieveCertificateRootFirst(t *testing.T) {
	conn := getTestConnector(ctx.CloudZone)
	err := conn.Authenticate(&endpoint.Authentication{APIKey: ctx.CloudAPIkey})
	if err != nil {
		t.Fatalf("%s", err)
	}
	zoneConfig, err := conn.ReadZoneConfiguration()
	if err != nil {
		t.Fatalf("%s", err)
	}
	req := &certificate.Request{}
	req.Subject.CommonName = test.RandCN()
	req.Subject.Organization = []string{"Venafi, Inc."}
	req.Subject.OrganizationalUnit = []string{"Automated Tests"}
	err = conn.GenerateRequest(zoneConfig, req)
	if err != nil {
		t.Fatalf("%s", err)
	}
	pickupID, err := conn.RequestCertificate(req)
	if err != nil {
		t.Fatalf("%s", err)
	}
	req.PickupID = pickupID
	req.ChainOption = certificate.ChainOptionRootFirst

	startTime := time.Now()
	pcc, _ := certificate.NewPEMCollection(nil, nil, nil)
	for {
		pcc, err = conn.RetrieveCertificate(req)
		if err != nil {
			_, ok := err.(endpoint.ErrCertificatePending)
			if ok {
				if time.Now().After(startTime.Add(time.Duration(600) * time.Second)) {
					err = endpoint.ErrRetrieveCertificateTimeout{CertificateID: pickupID}
					break
				}
				time.Sleep(time.Duration(10) * time.Second)
				continue
			}
			break
		}
		break
	}
	if err != nil {
		t.Fatalf("%s", err)
	}
	if len(pcc.Chain) <= 0 {
		t.Fatalf("Chain Option was root to be first, chain count is %d", len(pcc.Chain))
	}
	p, _ := pem.Decode([]byte(pcc.Chain[0]))
	cert, err := x509.ParseCertificate(p.Bytes)
	if err != nil {
		t.Fatalf("%s", err)
	}
	if !cert.IsCA || fmt.Sprintf("%v", cert.Subject) != fmt.Sprintf("%v", cert.Issuer) {
		t.Fatalf("Expected Root Certificate first, instead got Subject: %v -- Issuer %v", cert.Subject, cert.Issuer)
	}

	p, _ = pem.Decode([]byte(pcc.Certificate))
	cert, err = x509.ParseCertificate(p.Bytes)
	if err != nil {
		t.Fatalf("%s", err)
	}
	if req.Subject.CommonName != cert.Subject.CommonName {
		t.Fatalf("Retrieved certificate did not contain expected CN.  Expected: %s -- Actual: %s", req.Subject.CommonName, cert.Subject.CommonName)
	}
}

func TestGetCertificateStatus(t *testing.T) {
	conn := getTestConnector(ctx.CloudZone)
	err := conn.Authenticate(&endpoint.Authentication{APIKey: ctx.CloudAPIkey})
	if err != nil {
		t.Fatalf("%s", err)
	}
	zoneConfig, err := conn.ReadZoneConfiguration()
	if err != nil {
		t.Fatalf("%s", err)
	}
	req := &certificate.Request{}
	req.Subject.CommonName = test.RandCN()
	req.Subject.Organization = []string{"Venafi, Inc."}
	req.Subject.OrganizationalUnit = []string{"Automated Tests"}
	err = conn.GenerateRequest(zoneConfig, req)
	if err != nil {
		t.Fatalf("%s", err)
	}
	reqId, err := conn.RequestCertificate(req)
	if err != nil {
		t.Fatalf("%s", err)
	}

	_, err = conn.getCertificateStatus(reqId)
	if err != nil {
		t.Fatalf("failed to get certificate request status: %s", err)
	}

	invalidCertificateRequestId := "42424242-63a0-11e8-b5a3-f186be5c5fab"
	_, err = conn.getCertificateStatus(invalidCertificateRequestId)
	if err == nil {
		t.Fatalf("it should return error when there is not such request found")
	}
}

func TestRenewCertificate(t *testing.T) {
	conn := getTestConnector(ctx.CloudZone)
	err := conn.Authenticate(&endpoint.Authentication{APIKey: ctx.CloudAPIkey})
	if err != nil {
		t.Fatalf("%s", err)
	}
	zoneConfig, err := conn.ReadZoneConfiguration()
	if err != nil {
		t.Fatalf("%s", err)
	}
	req := &certificate.Request{}
	req.Subject.CommonName = test.RandCN()
	req.Subject.Organization = []string{"Venafi, Inc."}
	req.Subject.OrganizationalUnit = []string{"Automated Tests"}
	err = conn.GenerateRequest(zoneConfig, req)
	if err != nil {
		t.Fatalf("%s", err)
	}
	pickupID, err := conn.RequestCertificate(req)
	if err != nil {
		t.Fatalf("%s", err)
	}

	renewTooEarly := &certificate.RenewalRequest{CertificateDN: pickupID}
	_, err = conn.RenewCertificate(renewTooEarly)
	if err == nil {
		t.Fatal("it should return error on attempt to renew a certificate that is not issued yet")
	}

	req.PickupID = pickupID
	req.ChainOption = certificate.ChainOptionRootFirst
	startTime := time.Now()
	pcc, _ := certificate.NewPEMCollection(nil, nil, nil)
	for {
		pcc, err = conn.RetrieveCertificate(req)
		if err != nil {
			_, ok := err.(endpoint.ErrCertificatePending)
			if ok {
				if time.Now().After(startTime.Add(time.Duration(600) * time.Second)) {
					err = endpoint.ErrRetrieveCertificateTimeout{CertificateID: pickupID}
					break
				}
				time.Sleep(time.Duration(10) * time.Second)
				continue
			}
			break
		}
		break
	}
	if err != nil {
		t.Fatalf("%s", err)
	}

	p, _ := pem.Decode([]byte(pcc.Certificate))
	cert, err := x509.ParseCertificate(p.Bytes)
	if err != nil {
		t.Fatalf("%s", err)
	}
	fp := sha1.Sum(cert.Raw)
	fingerprint := strings.ToUpper(hex.EncodeToString(fp[:]))
	t.Logf("CERT: %s\n", pcc.Certificate)
	t.Logf("FINGERPRINT: %s\n", fingerprint)

	// time to renew
	renewByFingerprint := &certificate.RenewalRequest{Thumbprint: strings.ToUpper(fingerprint)}
	reqId3, err := conn.RenewCertificate(renewByFingerprint)
	if err != nil {
		t.Fatal(err)
	}
	t.Logf("requested renewal for %s, will pickup by %s", fingerprint, reqId3)

	renewByCertificateDN := &certificate.RenewalRequest{CertificateDN: reqId3}
	reqId1, err := conn.RenewCertificate(renewByCertificateDN)
	if err != nil {
		t.Fatal(err)
	}
	t.Logf("requested renewal for %s, will pickup by %s", pickupID, reqId1)

}

func TestReadPolicyConfiguration(t *testing.T) {
	//todo: add more zones
	conn := getTestConnector(ctx.CloudZone)
	err := conn.Authenticate(&endpoint.Authentication{APIKey: ctx.CloudAPIkey})
	if err != nil {
		t.Fatalf("%s", err)
	}
	policy, err := conn.ReadPolicyConfiguration()
	if err != nil {
		t.Fatalf("%s", err)
	}
	expectedPolice := endpoint.Policy{
		[]string{"^.*.example.com$", "^.*.example.org$", "^.*.example.net$", "^.*.invalid$", "^.*.local$", "^.*.localhost$", "^.*.test$"},
		[]string{"^.*$"},
		[]string{"^.*$"},
		[]string{"^.*$"},
		[]string{"^.*$"},
		[]string{"^.*$"},
		[]endpoint.AllowedKeyConfiguration{{certificate.KeyTypeRSA, []int{2048, 4096}, nil}},
		[]string{"^.*$"},
		nil,
		nil,
		nil,
		nil,
		true,
		true,
	}

	if !reflect.DeepEqual(*policy, expectedPolice) {
		t.Fatalf("policy for zone %s is not as expected \nget:    %+v \nexpect: %+v", ctx.CloudZone, *policy, expectedPolice)
	}
}

const crt = `-----BEGIN CERTIFICATE-----
MIIDdjCCAl6gAwIBAgIRAPqSZQ04IjWgO2rwIDRcOY8wDQYJKoZIhvcNAQENBQAw
gYAxCzAJBgNVBAYTAlVTMQ0wCwYDVQQIDARVdGFoMRcwFQYDVQQHDA5TYWx0IExh
a2UgQ2l0eTEPMA0GA1UECgwGVmVuYWZpMRswGQYDVQQLDBJOT1QgRk9SIFBST0RV
Q1RJT04xGzAZBgNVBAMMElZDZXJ0IFRlc3QgTW9kZSBDQTAeFw0xODA5MTIxMzUw
MzNaFw0xODEyMTExMzUwMzNaMCQxIjAgBgNVBAMTGWltcG9ydC52ZW5hZmkuZXhh
bXBsZS5jb20wggEiMA0GCSqGSIb3DQEBAQUAA4IBDwAwggEKAoIBAQChjQk0jSE5
ktVdH8bAM0QCpGs1rOOVMmRkMc7d4hQ6bTlFlIypMq9t+1O2Z8i4fiKDS7vSBmBo
WBgN9e0fbAnKEvBIcNLBS4lmwzRDxDCrNV3Dr5s+yJtUw9V2XBwiXbtW7qs5+c0O
y7a2S/5HudXUlAuXf7SF4MboMMpHRg+UkyA4j0peir8PtmlJjlYBt3lZdaeLlD6F
EIlIVQFZ6ulUF/kULhxhTUl2yNUUzJ/bqJlhFU6pkL+GoW1lnaZ8FYXwA1EKYyRk
DYL581eqvIBJY9tCNWbOdU1r+5wR4OOKe/WWWhcDC6nL/M8ZYhfQg1nHoD58A8Dk
H4AAt8A3EZpdAgMBAAGjRjBEMBMGA1UdJQQMMAoGCCsGAQUFBwMBMAwGA1UdEwEB
/wQCMAAwHwYDVR0jBBgwFoAUzqRFDvLX0mz4AjPb45tLGavm8AcwDQYJKoZIhvcN
AQENBQADggEBABa4wqh+A63O5PHrdUCBSmQs9ve/oIXj561VBmqXkTHLrtKtbtcA
yvsMi8RD8BibBAsUCljkCmLoQD/XeQFtsPlMAxisSMYhChh58008CIYDR8Nf/qoe
YfzdMB/3VWCqTn9KGF8aMKeQvbFvuqmbtdCv//eYe6mNe2fa/x6PSdGMi4BPmjUC
PmBT4p1iwMtu8LnL4UM4awjmmExR4X4rafcyGEbf0D/CRfhDLSwxvrrVcWd6TMMY
HPZ/pw//+UrVLgEEsyM2zwf+LokbszPBvPAtHMJtr7Pnq2MQtEEkLfPqOWG3ol1H
t+4v2LIW1q4GkwOUjPqgyIaJC5jj5pH9/g8=
-----END CERTIFICATE-----`

func TestImportCertificate(t *testing.T) {

	conn := getTestConnector(ctx.CloudZone)
	err := conn.Authenticate(&endpoint.Authentication{APIKey: ctx.CloudAPIkey})
	if err != nil {
		t.Fatalf("%s", err)
	}
	importReq := &certificate.ImportRequest{
		PolicyDN:        ctx.CloudZone,
		ObjectName:      "import.venafi.example.com",
		CertificateData: crt,
		PrivateKeyData:  "",
		Reconcile:       false,
	}

	importResp, err := conn.ImportCertificate(importReq)
	if err != nil {
		t.Fatalf("failed to import certificate: %s", err)
	}
	fmt.Printf("%+v\n", importResp)
}

func TestSetBaseURL(t *testing.T) {
	var err error
	condor := Connector{}
	url := "http://api2.projectc.venafi.com/v1"
	condor.baseURL, err = normalizeURL(url)
	if err != nil {
		t.Fatalf("err is not nil, err: %s url: %s", err, url)
	}
	if !strings.EqualFold(condor.baseURL, expectedURL) {
		t.Fatalf("Base URL did not match expected value. Expected: %s Actual: %s", expectedURL, condor.baseURL)
	}

	url = "http://api2.projectc.venafi.com/v1"
	condor.baseURL = ""
	condor.baseURL, err = normalizeURL(url)
	if err != nil {
		t.Fatalf("err is not nil, err: %s url: %s", err, url)
	}
	if !strings.EqualFold(condor.baseURL, expectedURL) {
		t.Fatalf("Base URL did not match expected value. Expected: %s Actual: %s", expectedURL, condor.baseURL)
	}

	url = "http://api2.projectc.venafi.com/v1/"
	condor.baseURL = ""
	condor.baseURL, err = normalizeURL(url)
	if err != nil {
		t.Fatalf("err is not nil, err: %s url: %s", err, url)
	}
	if !strings.EqualFold(condor.baseURL, expectedURL) {
		t.Fatalf("Base URL did not match expected value. Expected: %s Actual: %s", expectedURL, condor.baseURL)
	}

	url = "api2.projectc.venafi.com/v1/"
	condor.baseURL = ""
	condor.baseURL, err = normalizeURL(url)
	if err != nil {
		t.Fatalf("err is not nil, err: %s url: %s", err, url)
	}
	if !strings.EqualFold(condor.baseURL, expectedURL) {
		t.Fatalf("Base URL did not match expected value. Expected: %s Actual: %s", expectedURL, condor.baseURL)
	}
}

func TestGetURL(t *testing.T) {
	var err error
	condor := Connector{}
	url := "http://api2.projectc.venafi.com/v1/"
	condor.baseURL = ""
	condor.baseURL, err = normalizeURL(url)
	if err != nil {
		t.Fatalf("err is not nil, err: %s url: %s", err, url)
	}
	if !strings.EqualFold(condor.baseURL, expectedURL) {
		t.Fatalf("Base URL did not match expected value. Expected: %s Actual: %s", expectedURL, condor.baseURL)
	}

	url = condor.getURL(urlResourceUserAccounts)
	if !strings.EqualFold(url, fmt.Sprintf("%s%s", expectedURL, urlResourceUserAccounts)) {
		t.Fatalf("Get URL did not match expected value. Expected: %s Actual: %s", fmt.Sprintf("%s%s", expectedURL, urlResourceUserAccounts), url)
	}

	url = condor.getURL(urlResourceCertificateRequests)
	if !strings.EqualFold(url, fmt.Sprintf("%s%s", expectedURL, urlResourceCertificateRequests)) {
		t.Fatalf("Get URL did not match expected value. Expected: %s Actual: %s", fmt.Sprintf("%s%s", expectedURL, urlResourceCertificateRequests), url)
	}

	url = condor.getURL(urlResourceCertificateRetrieveViaCSR)
	if !strings.EqualFold(url, fmt.Sprintf("%s%s", expectedURL, urlResourceCertificateRetrieveViaCSR)) {
		t.Fatalf("Get URL did not match expected value. Expected: %s Actual: %s", fmt.Sprintf("%s%s", expectedURL, urlResourceCertificateRetrieveViaCSR), url)
	}
	condor.baseURL = ""
	url = condor.getURL(urlResourceUserAccounts)
	if url == "" {
		t.Fatalf("Get URL did not return an error when the base url had not been set.")
	}
}<|MERGE_RESOLUTION|>--- conflicted
+++ resolved
@@ -86,11 +86,7 @@
 			CustomAttributeValues: make(map[string]string),
 		}},
 		{os.Getenv("CLOUDZONE_RESTRICTED"), endpoint.ZoneConfiguration{
-<<<<<<< HEAD
-			Organization:          "Venafi, Inc.",
-=======
 			Organization:          "Venafi Inc.",
->>>>>>> d287f4cb
 			OrganizationalUnit:    []string{"Integrations", "Integration"},
 			Country:               "US",
 			Province:              "Utah",
